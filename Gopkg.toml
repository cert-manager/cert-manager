required = [
  "github.com/golang/dep/cmd/dep",
  "github.com/kubernetes-incubator/reference-docs/gen-apidocs",
  "k8s.io/code-generator/cmd/client-gen",
  "k8s.io/code-generator/cmd/conversion-gen",
  "k8s.io/code-generator/cmd/deepcopy-gen",
  "k8s.io/code-generator/cmd/defaulter-gen",
  "k8s.io/code-generator/cmd/informer-gen",
  "k8s.io/code-generator/cmd/lister-gen",
]

[[constraint]]
  name = "k8s.io/api"
  version = "kubernetes-1.10.0"

[[constraint]]
  name = "k8s.io/apimachinery"
  version = "kubernetes-1.10.0"

[[constraint]]
  name = "k8s.io/client-go"
  version = "kubernetes-1.10.0"

[[constraint]]
  name = "k8s.io/code-generator"
  version = "kubernetes-1.10.0"

[[constraint]]
  name = "k8s.io/apiextensions-apiserver"
  version = "kubernetes-1.10.0"

[[override]]
  name = "k8s.io/apiserver"
  version = "kubernetes-1.10.0"

[[constraint]]
  name = "github.com/Azure/azure-sdk-for-go"
  version = "v12.0.0-beta"
<<<<<<< HEAD
=======

[[constraint]]
  name = "github.com/openshift/generic-admission-server"
  revision = "76d182e57ce628bbf6eb266a7d26cf6c52adf551"
>>>>>>> 5dda6347

[[constraint]]
  name = "github.com/hashicorp/vault"
  version = "v0.9.3"

<<<<<<< HEAD
[[constraint]]
  name = "github.com/golang/dep"
  version = "v0.5.0"

[[constraint]]
  name = "github.com/kubernetes-incubator/reference-docs"
  branch = "kubebuilder"

# gengo needs to be manually pinned to the version listed in code-generators
# Gopkg.toml, because the k8s project does not produce Gopkg.toml files & dep
# does not parse the Godeps.json file to determine revisions to use.
=======
### Overrides for transitive kubernetes dependencies
### These should be updated whenever we bump the kubernetes version we depend on
>>>>>>> 5dda6347
[[override]]
  name = "k8s.io/gengo"
  revision = "b6c426f7730e6d66e6e476a85d1c3eb7633880e0"

[[override]]
  name = "google.golang.org/grpc"
  revision = "5b3c4e850e90a4cf6a20ebd46c8b32a0a3afcb9e"

[[override]]
  name = "k8s.io/kube-openapi"
  revision = "50ae88d24ede7b8bad68e23c805b5d3da5c8abaf"

[[override]]
  name = "github.com/golang/protobuf"
  revision = "1643683e1b54a9e88ad26d98f81400c8c9d9f4f9"

[[override]]
  name = "google.golang.org/genproto"
  revision = "09f6ed296fc66555a25fe4ce95173148778dfa85"

[prune]
  unused-packages = true
  [[prune.project]]
    name = "github.com/hashicorp/vault"
    non-go = true
  [[prune.project]]
    name = "github.com/prometheus/procfs"
    non-go = true
  [[prune.project]]
    name = "github.com/hashicorp/go-rootcerts"
    non-go = true
  [[prune.project]]
    name = "k8s.io/code-generator"
    unused-packages = false
  [[prune.project]]
    name = "k8s.io/kube-openapi"
    unused-packages = false<|MERGE_RESOLUTION|>--- conflicted
+++ resolved
@@ -36,19 +36,15 @@
 [[constraint]]
   name = "github.com/Azure/azure-sdk-for-go"
   version = "v12.0.0-beta"
-<<<<<<< HEAD
-=======
 
 [[constraint]]
   name = "github.com/openshift/generic-admission-server"
   revision = "76d182e57ce628bbf6eb266a7d26cf6c52adf551"
->>>>>>> 5dda6347
 
 [[constraint]]
   name = "github.com/hashicorp/vault"
   version = "v0.9.3"
 
-<<<<<<< HEAD
 [[constraint]]
   name = "github.com/golang/dep"
   version = "v0.5.0"
@@ -57,13 +53,11 @@
   name = "github.com/kubernetes-incubator/reference-docs"
   branch = "kubebuilder"
 
+### Overrides for transitive kubernetes dependencies
+### These should be updated whenever we bump the kubernetes version we depend on
 # gengo needs to be manually pinned to the version listed in code-generators
 # Gopkg.toml, because the k8s project does not produce Gopkg.toml files & dep
 # does not parse the Godeps.json file to determine revisions to use.
-=======
-### Overrides for transitive kubernetes dependencies
-### These should be updated whenever we bump the kubernetes version we depend on
->>>>>>> 5dda6347
 [[override]]
   name = "k8s.io/gengo"
   revision = "b6c426f7730e6d66e6e476a85d1c3eb7633880e0"
