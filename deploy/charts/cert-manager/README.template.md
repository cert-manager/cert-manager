--- conflicted
+++ resolved
@@ -135,11 +135,8 @@
 | `webhook.deploymentAnnotations` | Annotations to add to the webhook deployment | `{}` |
 | `webhook.mutatingWebhookConfigurationAnnotations` | Annotations to add to the mutating webhook configuration | `{}` |
 | `webhook.validatingWebhookConfigurationAnnotations` | Annotations to add to the validating webhook configuration | `{}` |
-<<<<<<< HEAD
 | `webhook.validatingWebhookConfigurationNamespaceSelectorMatchExpressions` | Additional matchExpressions for the namespaceSelector of the validating webhook configuration | `[]` |
-=======
 | `webhook.serviceAnnotations` | Annotations to add to the webhook service | `{}` |
->>>>>>> 6379a1e9
 | `webhook.extraArgs` | Optional flags for cert-manager webhook component | `[]` |
 | `webhook.serviceAccount.create` | If `true`, create a new service account for the webhook component | `true` |
 | `webhook.serviceAccount.name` | Service account for the webhook component to be used. If not set and `webhook.serviceAccount.create` is `true`, a name is generated using the fullname template |  |
