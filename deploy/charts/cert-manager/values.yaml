# Default values for cert-manager.
# This is a YAML-formatted file.
# Declare variables to be passed into your templates.
global:
  ## Reference to one or more secrets to be used when pulling images
  ## ref: https://kubernetes.io/docs/tasks/configure-pod-container/pull-image-private-registry/
  ##
  imagePullSecrets: []
  # - name: "image-pull-secret"

  # Optional priority class to be used for the cert-manager pods
  priorityClassName: ""
  rbac:
    create: true

  podSecurityPolicy:
    enabled: false
    useAppArmor: true

  # Set the verbosity of cert-manager. Range of 0 - 6 with 6 being the most verbose.
  logLevel: 2

  leaderElection:
    # Override the namespace used to store the ConfigMap for leader election
    namespace: "kube-system"

    # The duration that non-leader candidates will wait after observing a
    # leadership renewal until attempting to acquire leadership of a led but
    # unrenewed leader slot. This is effectively the maximum duration that a
    # leader can be stopped before it is replaced by another candidate.
    # leaseDuration: 60s

    # The interval between attempts by the acting master to renew a leadership
    # slot before it stops leading. This must be less than or equal to the
    # lease duration.
    # renewDeadline: 40s

    # The duration the clients should wait between attempting acquisition and
    # renewal of a leadership.
    # retryPeriod: 15s

installCRDs: false

replicaCount: 1

strategy: {}
  # type: RollingUpdate
  # rollingUpdate:
  #   maxSurge: 0
  #   maxUnavailable: 1

# Comma separated list of feature gates that should be enabled on the
# controller pod.
featureGates: ""

image:
  repository: quay.io/jetstack/cert-manager-controller
  # You can manage a registry with
  # registry: quay.io
  # repository: jetstack/cert-manager-controller

  # Override the image tag to deploy by setting this variable.
  # If no value is set, the chart's appVersion will be used.
  # tag: canary

  # Setting a digest will override any tag
  # digest: sha256:0e072dddd1f7f8fc8909a2ca6f65e76c5f0d2fcfb8be47935ae3457e8bbceb20
  pullPolicy: IfNotPresent

# Override the namespace used to store DNS provider credentials etc. for ClusterIssuer
# resources. By default, the same namespace as cert-manager is deployed within is
# used. This namespace will not be automatically created by the Helm chart.
clusterResourceNamespace: ""

serviceAccount:
  # Specifies whether a service account should be created
  create: true
  # The name of the service account to use.
  # If not set and create is true, a name is generated using the fullname template
  # name: ""
  # Optional additional annotations to add to the controller's ServiceAccount
  # annotations: {}
  # Automount API credentials for a Service Account.
  automountServiceAccountToken: true

# Optional additional arguments
extraArgs: []
  # Use this flag to set a namespace that cert-manager will use to store
  # supporting resources required for each ClusterIssuer (default is kube-system)
  # - --cluster-resource-namespace=kube-system
  # When this flag is enabled, secrets will be automatically removed when the certificate resource is deleted
  # - --enable-certificate-owner-ref=true
  # Use this flag to enabled or disable arbitrary controllers, for example, disable the CertificiateRequests approver
  # - --controllers=*,-certificaterequests-approver

extraEnv: []
# - name: SOME_VAR
#   value: 'some value'

resources: {}
  # requests:
  #   cpu: 10m
  #   memory: 32Mi

# Pod Security Context
# ref: https://kubernetes.io/docs/tasks/configure-pod-container/security-context/
securityContext:
  runAsNonRoot: true
# legacy securityContext parameter format: if enabled is set to true, only fsGroup and runAsUser are supported
# securityContext:
#   enabled: false
#   fsGroup: 1001
#   runAsUser: 1001
# to support additional securityContext parameters, omit the `enabled` parameter and simply specify the parameters
# you want to set, e.g.
# securityContext:
#   fsGroup: 1000
#   runAsUser: 1000
#   runAsNonRoot: true

# Container Security Context to be set on the controller component container
# ref: https://kubernetes.io/docs/tasks/configure-pod-container/security-context/
containerSecurityContext: {}
  # capabilities:
  #   drop:
  #   - ALL
  # readOnlyRootFilesystem: true
  # runAsNonRoot: true


volumes: []

volumeMounts: []

# Optional additional annotations to add to the controller Deployment
# deploymentAnnotations: {}

# Optional additional annotations to add to the controller Pods
# podAnnotations: {}

podLabels: {}

# Optional additional labels to add to the controller Service
# serviceLabels: {}

# Optional additional annotations to add to the controller service
# serviceAnnotations: {}

# Optional DNS settings, useful if you have a public and private DNS zone for
# the same domain on Route 53. What follows is an example of ensuring
# cert-manager can access an ingress or DNS TXT records at all times.
# NOTE: This requires Kubernetes 1.10 or `CustomPodDNS` feature gate enabled for
# the cluster to work.
# podDnsPolicy: "None"
# podDnsConfig:
#   nameservers:
#     - "1.1.1.1"
#     - "8.8.8.8"

nodeSelector: {}

ingressShim: {}
  # defaultIssuerName: ""
  # defaultIssuerKind: ""
  # defaultIssuerGroup: ""

prometheus:
  enabled: true
  servicemonitor:
    enabled: false
    prometheusInstance: default
    targetPort: 9402
    path: /metrics
    interval: 60s
    scrapeTimeout: 30s
    labels: {}

# Use these variables to configure the HTTP_PROXY environment variables
# http_proxy: "http://proxy:8080"
# https_proxy: "https://proxy:8080"
# no_proxy: 127.0.0.1,localhost

# expects input structure as per specification https://kubernetes.io/docs/reference/generated/kubernetes-api/v1.11/#affinity-v1-core
# for example:
#   affinity:
#     nodeAffinity:
#      requiredDuringSchedulingIgnoredDuringExecution:
#        nodeSelectorTerms:
#        - matchExpressions:
#          - key: foo.bar.com/role
#            operator: In
#            values:
#            - master
affinity: {}

# expects input structure as per specification https://kubernetes.io/docs/reference/generated/kubernetes-api/v1.11/#toleration-v1-core
# for example:
#   tolerations:
#   - key: foo.bar.com/role
#     operator: Equal
#     value: master
#     effect: NoSchedule
tolerations: []

webhook:
  replicaCount: 1
  timeoutSeconds: 10

  strategy: {}
    # type: RollingUpdate
    # rollingUpdate:
    #   maxSurge: 0
    #   maxUnavailable: 1

  # Pod Security Context to be set on the webhook component Pod
  # ref: https://kubernetes.io/docs/tasks/configure-pod-container/security-context/
  securityContext:
    runAsNonRoot: true

  # Container Security Context to be set on the webhook component container
  # ref: https://kubernetes.io/docs/tasks/configure-pod-container/security-context/
  containerSecurityContext: {}
    # capabilities:
    #   drop:
    #   - ALL
    # readOnlyRootFilesystem: true
    # runAsNonRoot: true

  # Optional additional annotations to add to the webhook Deployment
  # deploymentAnnotations: {}

  # Optional additional annotations to add to the webhook Pods
  # podAnnotations: {}

  # Optional additional annotations to add to the webhook MutatingWebhookConfiguration
  # mutatingWebhookConfigurationAnnotations: {}

  # Optional additional annotations to add to the webhook ValidatingWebhookConfiguration
  # validatingWebhookConfigurationAnnotations: {}

<<<<<<< HEAD
  # Optional additional namespaceSelector matchExpressions to add to the webhook ValidatingWebhookConfiguration
  # validatingWebhookConfigurationNamespaceSelectorMatchExpressions: []
=======
  # Optional additional annotations to add to the webhook service
  # serviceAnnotations: {}
>>>>>>> 6379a1e9

  # Optional additional arguments for webhook
  extraArgs: []

  resources: {}
    # requests:
    #   cpu: 10m
    #   memory: 32Mi

  ## Liveness and readiness probe values
  ## Ref: https://kubernetes.io/docs/concepts/workloads/pods/pod-lifecycle/#container-probes
  ##
  livenessProbe:
    failureThreshold: 3
    initialDelaySeconds: 60
    periodSeconds: 10
    successThreshold: 1
    timeoutSeconds: 1
  readinessProbe:
    failureThreshold: 3
    initialDelaySeconds: 5
    periodSeconds: 5
    successThreshold: 1
    timeoutSeconds: 1

  nodeSelector: {}

  affinity: {}

  tolerations: []

  # Optional additional labels to add to the Webhook Pods
  podLabels: {}

  # Optional additional labels to add to the Webhook Service
  serviceLabels: {}

  image:
    repository: quay.io/jetstack/cert-manager-webhook
    # You can manage a registry with
    # registry: quay.io
    # repository: jetstack/cert-manager-webhook

    # Override the image tag to deploy by setting this variable.
    # If no value is set, the chart's appVersion will be used.
    # tag: canary

    # Setting a digest will override any tag
    # digest: sha256:0e072dddd1f7f8fc8909a2ca6f65e76c5f0d2fcfb8be47935ae3457e8bbceb20

    pullPolicy: IfNotPresent

  serviceAccount:
    # Specifies whether a service account should be created
    create: true
    # The name of the service account to use.
    # If not set and create is true, a name is generated using the fullname template
    # name: ""
    # Optional additional annotations to add to the controller's ServiceAccount
    # annotations: {}
    # Automount API credentials for a Service Account.
    automountServiceAccountToken: true

  # The port that the webhook should listen on for requests.
  # In GKE private clusters, by default kubernetes apiservers are allowed to
  # talk to the cluster nodes only on 443 and 10250. so configuring
  # securePort: 10250, will work out of the box without needing to add firewall
  # rules or requiring NET_BIND_SERVICE capabilities to bind port numbers <1000
  securePort: 10250

  # Specifies if the webhook should be started in hostNetwork mode.
  #
  # Required for use in some managed kubernetes clusters (such as AWS EKS) with custom
  # CNI (such as calico), because control-plane managed by AWS cannot communicate
  # with pods' IP CIDR and admission webhooks are not working
  #
  # Since the default port for the webhook conflicts with kubelet on the host
  # network, `webhook.securePort` should be changed to an available port if
  # running in hostNetwork mode.
  hostNetwork: false

  # Specifies how the service should be handled. Useful if you want to expose the
  # webhook to outside of the cluster. In some cases, the control plane cannot
  # reach internal services.
  serviceType: ClusterIP
  # loadBalancerIP:

  # Overrides the mutating webhook and validating webhook so they reach the webhook
  # service using the `url` field instead of a service.
  url: {}
    # host:

cainjector:
  enabled: true
  replicaCount: 1

  strategy: {}
    # type: RollingUpdate
    # rollingUpdate:
    #   maxSurge: 0
    #   maxUnavailable: 1

  # Pod Security Context to be set on the cainjector component Pod
  # ref: https://kubernetes.io/docs/tasks/configure-pod-container/security-context/
  securityContext:
    runAsNonRoot: true

  # Container Security Context to be set on the cainjector component container
  # ref: https://kubernetes.io/docs/tasks/configure-pod-container/security-context/
  containerSecurityContext: {}
    # capabilities:
    #   drop:
    #   - ALL
    # readOnlyRootFilesystem: true
    # runAsNonRoot: true


  # Optional additional annotations to add to the cainjector Deployment
  # deploymentAnnotations: {}

  # Optional additional annotations to add to the cainjector Pods
  # podAnnotations: {}

  # Optional additional arguments for cainjector
  extraArgs: []

  resources: {}
    # requests:
    #   cpu: 10m
    #   memory: 32Mi

  nodeSelector: {}

  affinity: {}

  tolerations: []

  # Optional additional labels to add to the CA Injector Pods
  podLabels: {}

  image:
    repository: quay.io/jetstack/cert-manager-cainjector
    # You can manage a registry with
    # registry: quay.io
    # repository: jetstack/cert-manager-cainjector

    # Override the image tag to deploy by setting this variable.
    # If no value is set, the chart's appVersion will be used.
    # tag: canary

    # Setting a digest will override any tag
    # digest: sha256:0e072dddd1f7f8fc8909a2ca6f65e76c5f0d2fcfb8be47935ae3457e8bbceb20

    pullPolicy: IfNotPresent

  serviceAccount:
    # Specifies whether a service account should be created
    create: true
    # The name of the service account to use.
    # If not set and create is true, a name is generated using the fullname template
    # name: ""
    # Optional additional annotations to add to the controller's ServiceAccount
    # annotations: {}
    # Automount API credentials for a Service Account.
    automountServiceAccountToken: true

# This startupapicheck is a Helm post-install hook that waits for the webhook
# endpoints to become available.
# The check is implemented using a Kubernetes Job- if you are injecting mesh
# sidecar proxies into cert-manager pods, you probably want to ensure that they
# are not injected into this Job's pod. Otherwise the installation may time out
# due to the Job never being completed because the sidecar proxy does not exit.
# See https://github.com/jetstack/cert-manager/pull/4414 for context.
startupapicheck:
  enabled: true

  # Pod Security Context to be set on the startupapicheck component Pod
  # ref: https://kubernetes.io/docs/tasks/configure-pod-container/security-context/
  securityContext:
    runAsNonRoot: true

  # Timeout for 'kubectl check api' command
  timeout: 1m

  # Job backoffLimit
  backoffLimit: 4

  # Optional additional annotations to add to the startupapicheck Job
  jobAnnotations:
    helm.sh/hook: post-install
    helm.sh/hook-weight: "1"
    helm.sh/hook-delete-policy: before-hook-creation,hook-succeeded

  # Optional additional annotations to add to the startupapicheck Pods
  # podAnnotations: {}

  # Optional additional arguments for startupapicheck
  extraArgs: []

  resources: {}
    # requests:
    #   cpu: 10m
    #   memory: 32Mi

  nodeSelector: {}

  affinity: {}

  tolerations: []

  # Optional additional labels to add to the startupapicheck Pods
  podLabels: {}

  image:
    repository: quay.io/jetstack/cert-manager-ctl
    # You can manage a registry with
    # registry: quay.io
    # repository: jetstack/cert-manager-ctl

    # Override the image tag to deploy by setting this variable.
    # If no value is set, the chart's appVersion will be used.
    # tag: canary

    # Setting a digest will override any tag
    # digest: sha256:0e072dddd1f7f8fc8909a2ca6f65e76c5f0d2fcfb8be47935ae3457e8bbceb20

    pullPolicy: IfNotPresent

  rbac:
    # annotations for the startup API Check job RBAC and PSP resources
    annotations:
      helm.sh/hook: post-install
      helm.sh/hook-weight: "-5"
      helm.sh/hook-delete-policy: before-hook-creation,hook-succeeded

  serviceAccount:
    # Specifies whether a service account should be created
    create: true

    # The name of the service account to use.
    # If not set and create is true, a name is generated using the fullname template
    # name: ""

    # Optional additional annotations to add to the Job's ServiceAccount
    annotations:
      helm.sh/hook: post-install
      helm.sh/hook-weight: "-5"
      helm.sh/hook-delete-policy: before-hook-creation,hook-succeeded

    # Automount API credentials for a Service Account.
    automountServiceAccountToken: true<|MERGE_RESOLUTION|>--- conflicted
+++ resolved
@@ -238,13 +238,11 @@
   # Optional additional annotations to add to the webhook ValidatingWebhookConfiguration
   # validatingWebhookConfigurationAnnotations: {}
 
-<<<<<<< HEAD
   # Optional additional namespaceSelector matchExpressions to add to the webhook ValidatingWebhookConfiguration
   # validatingWebhookConfigurationNamespaceSelectorMatchExpressions: []
-=======
+
   # Optional additional annotations to add to the webhook service
   # serviceAnnotations: {}
->>>>>>> 6379a1e9
 
   # Optional additional arguments for webhook
   extraArgs: []
