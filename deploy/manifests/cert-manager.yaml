--- conflicted
+++ resolved
@@ -1128,11 +1128,7 @@
   namespace: "cert-manager"
   labels:
     app: cert-manager
-<<<<<<< HEAD
     chart: cert-manager-v0.7.2
-=======
-    chart: cert-manager-v0.7.1
->>>>>>> 546d3f1d
     release: cert-manager
     heritage: Tiller
 ---
@@ -1188,11 +1184,7 @@
   name: cert-manager
   labels:
     app: cert-manager
-<<<<<<< HEAD
     chart: cert-manager-v0.7.2
-=======
-    chart: cert-manager-v0.7.1
->>>>>>> 546d3f1d
     release: cert-manager
     heritage: Tiller
 rules:
@@ -1212,11 +1204,7 @@
   name: cert-manager
   labels:
     app: cert-manager
-<<<<<<< HEAD
     chart: cert-manager-v0.7.2
-=======
-    chart: cert-manager-v0.7.1
->>>>>>> 546d3f1d
     release: cert-manager
     heritage: Tiller
 roleRef:
@@ -1234,11 +1222,7 @@
   name: cert-manager-view
   labels:
     app: cert-manager
-<<<<<<< HEAD
     chart: cert-manager-v0.7.2
-=======
-    chart: cert-manager-v0.7.1
->>>>>>> 546d3f1d
     release: cert-manager
     heritage: Tiller
     rbac.authorization.k8s.io/aggregate-to-view: "true"
@@ -1255,11 +1239,7 @@
   name: cert-manager-edit
   labels:
     app: cert-manager
-<<<<<<< HEAD
     chart: cert-manager-v0.7.2
-=======
-    chart: cert-manager-v0.7.1
->>>>>>> 546d3f1d
     release: cert-manager
     heritage: Tiller
     rbac.authorization.k8s.io/aggregate-to-edit: "true"
@@ -1462,11 +1442,7 @@
   namespace: "cert-manager"
   labels:
     app: cert-manager
-<<<<<<< HEAD
     chart: cert-manager-v0.7.2
-=======
-    chart: cert-manager-v0.7.1
->>>>>>> 546d3f1d
     release: cert-manager
     heritage: Tiller
 spec:
