--- conflicted
+++ resolved
@@ -77,150 +77,8 @@
     digest = "sha256:cd0679a54d2abaf3644829f5e290ad8a10688847475f570fddb9963318cf9390",
 )
 
-<<<<<<< HEAD
-## Fetch helm & tiller for use in template generation and testing
-## You can bump the version of Helm & Tiller used during e2e tests by tweaking
-## the version numbers in these rules.
-http_archive(
-    name = "helm_darwin",
-    sha256 = "7c4e6bfbc211d6b984ffb4fa490ce9ac112cc4b9b8d859ece27045b8514c1ed1",
-    urls = ["https://storage.googleapis.com/kubernetes-helm/helm-v2.10.0-darwin-amd64.tar.gz"],
-    build_file_content =
-        """
-filegroup(
-    name = "file",
-    srcs = [
-        "darwin-amd64/helm",
-    ],
-    visibility = ["//visibility:public"],
-)
-""",
-)
-
-http_archive(
-    name = "helm_linux",
-    sha256 = "0fa2ed4983b1e4a3f90f776d08b88b0c73fd83f305b5b634175cb15e61342ffe",
-    urls = ["https://storage.googleapis.com/kubernetes-helm/helm-v2.10.0-linux-amd64.tar.gz"],
-    build_file_content =
-        """
-filegroup(
-    name = "file",
-    srcs = [
-        "linux-amd64/helm",
-    ],
-    visibility = ["//visibility:public"],
-)
-""",
-)
-
-container_pull(
-    name = "io_gcr_helm_tiller",
-    registry = "gcr.io",
-    repository = "kubernetes-helm/tiller",
-    tag = "v2.10.0",
-)
-
-## Install 'kind', for creating kubernetes-in-docker clusters
-go_repository(
-    name = "io_kubernetes_sigs_kind",
-    commit = "161151a26faf0dbe962ac9f323cc0cdebac79ba8",
-    importpath = "sigs.k8s.io/kind",
-)
-
-## Fetch pebble for use during e2e tests
-## You can change the version of Pebble used for tests by changing the 'commit'
-## field in this rule
-go_repository(
-    name = "org_letsencrypt_pebble",
-    commit = "2e69bb16af048c491720f23cb284fce685e65fec",
-    importpath = "github.com/letsencrypt/pebble",
-    build_external = "vendored",
-    # Expose the generated go_default_library as 'public' visibility
-    patch_cmds = ["sed -i -e 's/private/public/g' 'cmd/pebble/BUILD.bazel'"],
-)
-
-## Fetch nginx-ingress for use during e2e tests
-## You can change the version of nginx-ingress used for tests by changing the
-## 'tag' field in this rule
-container_pull(
-    name = "io_kubernetes_ingress-nginx",
-    registry = "quay.io",
-    repository = "kubernetes-ingress-controller/nginx-ingress-controller",
-    tag = "0.23.0",
-)
-
-container_pull(
-    name = "io_gcr_k8s_defaultbackend",
-    registry = "k8s.gcr.io",
-    repository = "defaultbackend",
-    tag = "1.4",
-)
-
-## Fetch vault for use during e2e tests
-## You can change the version of vault used for tests by changing the 'tag'
-## field in this rule
-container_pull(
-    name = "com_hashicorp_vault",
-    registry = "index.docker.io",
-    repository = "library/vault",
-    tag = "0.9.3",
-)
-
-# Fetch step-certificate for use during e2e tests
-container_pull(
-    name = "com_smallstep_certificates",
-    registry = "index.docker.io",
-    repository = "smallstep/step-ca",
-    tag = "0.10.0",
-)
-
-## Fetch kind images used during e2e tests
-container_pull(
-    name = "kind-1.11",
-    registry = "index.docker.io",
-    repository = "kindest/node",
-    tag = "v1.11.3",
-)
-
-container_pull(
-    name = "kind-1.12",
-    registry = "index.docker.io",
-    repository = "kindest/node",
-    tag = "v1.12.5",
-)
-
-container_pull(
-    name = "kind-1.13",
-    registry = "index.docker.io",
-    repository = "kindest/node",
-    tag = "v1.13.4",
-)
-
-## Fetch kubectl for use during e2e tests
-http_file(
-    name = "kubectl_1_11_darwin",
-    executable = 1,
-    sha256 = "cf1feeac2fdedfb069131e7d62735b99b49ec43bf0d7565a30379c35056906c4",
-    urls = ["https://storage.googleapis.com/kubernetes-release/release/v1.11.3/bin/darwin/amd64/kubectl"],
-)
-
-http_file(
-    name = "kubectl_1_11_linux",
-    executable = 1,
-    sha256 = "0d4c70484e90d4310f03f997b4432e0a97a7f5b5be5c31d281f3d05919f8b46c",
-    urls = ["https://storage.googleapis.com/kubernetes-release/release/v1.11.3/bin/linux/amd64/kubectl"],
-)
-
-http_file(
-    name = "kubectl_1_12_darwin",
-    executable = 1,
-    sha256 = "ccddf5b78cd24d5782f4fbe436eee974ca3d901a2d850c24693efa8824737979",
-    urls = ["https://storage.googleapis.com/kubernetes-release/release/v1.12.3/bin/darwin/amd64/kubectl"],
-)
-=======
 # Load and define targets defined in //hack/bin
 load("//hack/bin:deps.bzl", install_hack_bin = "install")
->>>>>>> 65138f5e
 
 install_hack_bin()
 
