--- conflicted
+++ resolved
@@ -425,7 +425,6 @@
 	return token, nil
 }
 
-<<<<<<< HEAD
 func (v *Vault) requestTokenWithEnvAuth(client Client, envAuth *v1.VaultEnvAuth) (string, error) {
 	url := filepath.Join(envAuth.Path, "login")
 	request := client.NewRequest("POST", url)
@@ -456,12 +455,6 @@
 	return token, nil
 }
 
-func (v *Vault) Sys() *vault.Sys {
-	return v.client.Sys()
-}
-
-=======
->>>>>>> 77c410f5
 func extractCertificatesFromVaultCertificateSecret(secret *certutil.Secret) ([]byte, []byte, error) {
 	parsedBundle, err := certutil.ParsePKIMap(secret.Data)
 	if err != nil {
