--- conflicted
+++ resolved
@@ -20,11 +20,8 @@
 	"context"
 	"errors"
 	"fmt"
-<<<<<<< HEAD
+  "slices"
 	"strings"
-=======
-	"slices"
->>>>>>> a7bff69d
 	"time"
 
 	acmeapi "golang.org/x/crypto/acme"
