/*
Copyright 2020 The cert-manager Authors.

Licensed under the Apache License, Version 2.0 (the "License");
you may not use this file except in compliance with the License.
You may obtain a copy of the License at

    http://www.apache.org/licenses/LICENSE-2.0

Unless required by applicable law or agreed to in writing, software
distributed under the License is distributed on an "AS IS" BASIS,
WITHOUT WARRANTIES OR CONDITIONS OF ANY KIND, either express or implied.
See the License for the specific language governing permissions and
limitations under the License.
*/

package shimhelper

import (
	"context"
	"errors"
	"fmt"
	"testing"

	"github.com/go-logr/logr"
	"github.com/stretchr/testify/assert"
	networkingv1 "k8s.io/api/networking/v1"
	metav1 "k8s.io/apimachinery/pkg/apis/meta/v1"
	"k8s.io/apimachinery/pkg/runtime"
	"k8s.io/apimachinery/pkg/types"
	"k8s.io/apimachinery/pkg/util/validation/field"
	coretesting "k8s.io/client-go/testing"
	"k8s.io/utils/pointer"
	gwapi "sigs.k8s.io/gateway-api/apis/v1beta1"

	cmacme "github.com/cert-manager/cert-manager/pkg/apis/acme/v1"
	cmapi "github.com/cert-manager/cert-manager/pkg/apis/certmanager/v1"
	cmmeta "github.com/cert-manager/cert-manager/pkg/apis/meta/v1"
	"github.com/cert-manager/cert-manager/pkg/controller"
	controllerpkg "github.com/cert-manager/cert-manager/pkg/controller"
	testpkg "github.com/cert-manager/cert-manager/pkg/controller/test"
	"github.com/cert-manager/cert-manager/test/unit/gen"
	issuerpkg "github.com/cert-manager/cert-manager/pkg/issuer"
)

func Test_hasShimAnnotation(t *testing.T) {
	type testT struct {
		Annot map[string]string
		Want  bool
	}

	t.Run("ingress", func(t *testing.T) {
		tests := []testT{
			{Annot: map[string]string{"cert-manager.io/issuer": ""}, Want: true},
			{Annot: map[string]string{"cert-manager.io/cluster-issuer": ""}, Want: true},
			{Annot: map[string]string{"kubernetes.io/tls-acme": "true"}, Want: true},
			{Annot: map[string]string{"kubernetes.io/tls-acme": "false"}, Want: false},
			{Annot: map[string]string{"kubernetes.io/tls-acme": ""}, Want: false},
			{Annot: nil, Want: false},
		}
		for _, test := range tests {
			shouldSyncIngress := hasShimAnnotation(buildIngress("", "", test.Annot), []string{"kubernetes.io/tls-acme"})
			if shouldSyncIngress != test.Want {
				t.Errorf("Expected shouldSyncIngress=%v for annotations %#v", test.Want, test.Annot)
			}
			shouldSyncGateway := hasShimAnnotation(buildGateway("", "", test.Annot), []string{"kubernetes.io/tls-acme"})
			if shouldSyncGateway != test.Want {
				t.Errorf("Expected shouldSyncGateway=%v for annotations %#v", test.Want, test.Annot)
			}
		}
	})
}

func TestSync(t *testing.T) {
	clusterIssuer := gen.ClusterIssuer("issuer-name")
	acmeIssuerNewFormat := gen.Issuer("issuer-name",
		gen.SetIssuerACME(cmacme.ACMEIssuer{}))
	acmeIssuer := gen.Issuer("issuer-name",
		gen.SetIssuerACME(cmacme.ACMEIssuer{}))
	acmeClusterIssuer := gen.ClusterIssuer("issuer-name",
		gen.SetIssuerACME(cmacme.ACMEIssuer{}))

	solvers := []cmacme.ACMEChallengeSolver{
		{
			Selector: &cmacme.CertificateDNSNameSelector{
				DNSZones: []string{ "example.com" },
			},
		},
	}
	acmeClusterIssuerLimitedSolver := gen.ClusterIssuer("issuer-name",
		gen.SetIssuerACME(cmacme.ACMEIssuer{}), gen.SetIssuerACMESolvers(solvers))
	
	type testT struct {
		Name                string
		IngressLike         metav1.Object
		Issuer              cmapi.GenericIssuer
		IssuerLister        []runtime.Object
		ClusterIssuerLister []runtime.Object
		CertificateLister   []runtime.Object
		DefaultIssuerName   string
		DefaultIssuerKind   string
		DefaultIssuerGroup  string
		Err                 bool
		ExpectedCreate      []*cmapi.Certificate
		ExpectedUpdate      []*cmapi.Certificate
		ExpectedDelete      []*cmapi.Certificate
		ExpectedEvents      []string
	}
	testIngressShim := []testT{
		{
			Name:   "return a single Certificate for an ingress with a single valid TLS entry and common-name annotation",
			Issuer: acmeClusterIssuer,
			IngressLike: &networkingv1.Ingress{
				ObjectMeta: metav1.ObjectMeta{
					Name:      "ingress-name",
					Namespace: gen.DefaultTestNamespace,
					Labels: map[string]string{
						"my-test-label": "should be copied",
					},
					Annotations: map[string]string{
						cmapi.IngressClusterIssuerNameAnnotationKey: "issuer-name",
						cmapi.CommonNameAnnotationKey:               "my-cn",
					},
					UID: types.UID("ingress-name"),
				},
				Spec: networkingv1.IngressSpec{
					TLS: []networkingv1.IngressTLS{
						{
							Hosts:      []string{"example.com", "www.example.com"},
							SecretName: "example-com-tls",
						},
					},
				},
			},
			ClusterIssuerLister: []runtime.Object{acmeClusterIssuer},
			ExpectedEvents:      []string{`Normal CreateCertificate Successfully created Certificate "example-com-tls"`},
			ExpectedCreate: []*cmapi.Certificate{
				{
					ObjectMeta: metav1.ObjectMeta{
						Name:      "example-com-tls",
						Namespace: gen.DefaultTestNamespace,
						Labels: map[string]string{
							"my-test-label": "should be copied",
						},
						OwnerReferences: buildIngressOwnerReferences("ingress-name", gen.DefaultTestNamespace),
					},
					Spec: cmapi.CertificateSpec{
						DNSNames:   []string{"example.com", "www.example.com"},
						CommonName: "my-cn",
						SecretName: "example-com-tls",
						IssuerRef: cmmeta.ObjectReference{
							Name: "issuer-name",
							Kind: "ClusterIssuer",
						},
						Usages: cmapi.DefaultKeyUsages(),
					},
				},
			},
		},
		{
			Name:   "return a single HTTP01 Certificate for an ingress with a single valid TLS entry and HTTP01 annotations using edit-in-place",
			Issuer: acmeClusterIssuer,
			IngressLike: &networkingv1.Ingress{
				ObjectMeta: metav1.ObjectMeta{
					Name:      "ingress-name",
					Namespace: gen.DefaultTestNamespace,
					Labels: map[string]string{
						"my-test-label": "should be copied",
					},
					Annotations: map[string]string{
						cmapi.IngressClusterIssuerNameAnnotationKey: "issuer-name",
						cmacme.IngressEditInPlaceAnnotationKey:      "true",
					},
					UID: types.UID("ingress-name"),
				},
				Spec: networkingv1.IngressSpec{
					TLS: []networkingv1.IngressTLS{
						{
							Hosts:      []string{"example.com", "www.example.com"},
							SecretName: "example-com-tls",
						},
					},
				},
			},
			ClusterIssuerLister: []runtime.Object{acmeClusterIssuer},
			ExpectedEvents:      []string{`Normal CreateCertificate Successfully created Certificate "example-com-tls"`},
			ExpectedCreate: []*cmapi.Certificate{
				{
					ObjectMeta: metav1.ObjectMeta{
						Name:      "example-com-tls",
						Namespace: gen.DefaultTestNamespace,
						Labels: map[string]string{
							"my-test-label": "should be copied",
						},
						Annotations: map[string]string{
							cmacme.ACMECertificateHTTP01IngressNameOverride: "ingress-name",
							cmapi.IssueTemporaryCertificateAnnotation:       "true",
						},
						OwnerReferences: buildIngressOwnerReferences("ingress-name", gen.DefaultTestNamespace),
					},
					Spec: cmapi.CertificateSpec{
						DNSNames:   []string{"example.com", "www.example.com"},
						SecretName: "example-com-tls",
						IssuerRef: cmmeta.ObjectReference{
							Name: "issuer-name",
							Kind: "ClusterIssuer",
						},
						Usages: cmapi.DefaultKeyUsages(),
					},
				},
			},
		},
		{
			Name:   "create a Certificate with the HTTP01 name override if the given ingress uses http01 annotations",
			Issuer: gen.Issuer(acmeIssuer.Name),
			IngressLike: &networkingv1.Ingress{
				ObjectMeta: metav1.ObjectMeta{
					Name:      "ingress-name",
					Namespace: gen.DefaultTestNamespace,
					Labels: map[string]string{
						"my-test-label": "should be copied",
					},
					Annotations: map[string]string{
						cmapi.IngressClusterIssuerNameAnnotationKey: "issuer-name",
						cmacme.IngressEditInPlaceAnnotationKey:      "true",
					},
					UID: types.UID("ingress-name"),
				},
				Spec: networkingv1.IngressSpec{
					TLS: []networkingv1.IngressTLS{
						{
							Hosts:      []string{"example.com", "www.example.com"},
							SecretName: "example-com-tls",
						},
					},
				},
			},
			ClusterIssuerLister: []runtime.Object{acmeClusterIssuer},
			ExpectedEvents:      []string{`Normal CreateCertificate Successfully created Certificate "example-com-tls"`},
			ExpectedCreate: []*cmapi.Certificate{
				{
					ObjectMeta: metav1.ObjectMeta{
						Name:      "example-com-tls",
						Namespace: gen.DefaultTestNamespace,
						Labels: map[string]string{
							"my-test-label": "should be copied",
						},
						Annotations: map[string]string{
							cmacme.ACMECertificateHTTP01IngressNameOverride: "ingress-name",
							cmapi.IssueTemporaryCertificateAnnotation:       "true",
						},
						OwnerReferences: buildIngressOwnerReferences("ingress-name", gen.DefaultTestNamespace),
					},
					Spec: cmapi.CertificateSpec{
						DNSNames:   []string{"example.com", "www.example.com"},
						SecretName: "example-com-tls",
						IssuerRef: cmmeta.ObjectReference{
							Name: "issuer-name",
							Kind: "ClusterIssuer",
						},
						Usages: cmapi.DefaultKeyUsages(),
					},
				},
			},
		},
		{
			Name:   "return a single HTTP01 Certificate for an ingress with a single valid TLS entry and HTTP01 annotations with no ingress class set",
			Issuer: acmeClusterIssuer,
			IngressLike: &networkingv1.Ingress{
				ObjectMeta: metav1.ObjectMeta{
					Name:      "ingress-name",
					Namespace: gen.DefaultTestNamespace,
					Annotations: map[string]string{
						cmapi.IngressClusterIssuerNameAnnotationKey: "issuer-name",
					},
					UID: types.UID("ingress-name"),
				},
				Spec: networkingv1.IngressSpec{
					TLS: []networkingv1.IngressTLS{
						{
							Hosts:      []string{"example.com", "www.example.com"},
							SecretName: "example-com-tls",
						},
					},
				},
			},
			ClusterIssuerLister: []runtime.Object{acmeClusterIssuer},
			ExpectedEvents:      []string{`Normal CreateCertificate Successfully created Certificate "example-com-tls"`},
			ExpectedCreate: []*cmapi.Certificate{
				{
					ObjectMeta: metav1.ObjectMeta{
						Name:            "example-com-tls",
						Namespace:       gen.DefaultTestNamespace,
						OwnerReferences: buildIngressOwnerReferences("ingress-name", gen.DefaultTestNamespace),
					},
					Spec: cmapi.CertificateSpec{
						DNSNames:   []string{"example.com", "www.example.com"},
						SecretName: "example-com-tls",
						IssuerRef: cmmeta.ObjectReference{
							Name: "issuer-name",
							Kind: "ClusterIssuer",
						},
						Usages: cmapi.DefaultKeyUsages(),
					},
				},
			},
		},
		{
			Name:   "return a single HTTP01 Certificate for an ingress with a single valid TLS entry and HTTP01 annotations with a custom ingress class",
			Issuer: acmeClusterIssuer,
			IngressLike: &networkingv1.Ingress{
				ObjectMeta: metav1.ObjectMeta{
					Name:      "ingress-name",
					Namespace: gen.DefaultTestNamespace,
					Annotations: map[string]string{
						cmapi.IngressClusterIssuerNameAnnotationKey: "issuer-name",
						cmapi.IngressClassAnnotationKey:             "nginx-ing",
					},
					UID: types.UID("ingress-name"),
				},
				Spec: networkingv1.IngressSpec{
					TLS: []networkingv1.IngressTLS{
						{
							Hosts:      []string{"example.com", "www.example.com"},
							SecretName: "example-com-tls",
						},
					},
				},
			},
			ClusterIssuerLister: []runtime.Object{acmeClusterIssuer},
			ExpectedEvents:      []string{`Normal CreateCertificate Successfully created Certificate "example-com-tls"`},
			ExpectedCreate: []*cmapi.Certificate{
				{
					ObjectMeta: metav1.ObjectMeta{
						Name:            "example-com-tls",
						Namespace:       gen.DefaultTestNamespace,
						OwnerReferences: buildIngressOwnerReferences("ingress-name", gen.DefaultTestNamespace),
					},
					Spec: cmapi.CertificateSpec{
						DNSNames:   []string{"example.com", "www.example.com"},
						SecretName: "example-com-tls",
						IssuerRef: cmmeta.ObjectReference{
							Name: "issuer-name",
							Kind: "ClusterIssuer",
						},
						Usages: cmapi.DefaultKeyUsages(),
					},
				},
			},
		},
		{
			Name:   "return a single HTTP01 Certificate for an ingress with a single valid TLS entry and HTTP01 annotations with a certificate ingress class",
			Issuer: acmeClusterIssuer,
			IngressLike: &networkingv1.Ingress{
				ObjectMeta: metav1.ObjectMeta{
					Name:      "ingress-name",
					Namespace: gen.DefaultTestNamespace,
					Annotations: map[string]string{
						cmapi.IngressClusterIssuerNameAnnotationKey:            "issuer-name",
						cmapi.IngressACMEIssuerHTTP01IngressClassAnnotationKey: "cert-ing",
						cmapi.IngressClassAnnotationKey:                        "nginx-ing",
					},
					UID: types.UID("ingress-name"),
				},
				Spec: networkingv1.IngressSpec{
					TLS: []networkingv1.IngressTLS{
						{
							Hosts:      []string{"example.com", "www.example.com"},
							SecretName: "example-com-tls",
						},
					},
				},
			},
			ClusterIssuerLister: []runtime.Object{acmeClusterIssuer},
			ExpectedEvents:      []string{`Normal CreateCertificate Successfully created Certificate "example-com-tls"`},
			ExpectedCreate: []*cmapi.Certificate{
				{
					ObjectMeta: metav1.ObjectMeta{
						Name:            "example-com-tls",
						Namespace:       gen.DefaultTestNamespace,
						OwnerReferences: buildIngressOwnerReferences("ingress-name", gen.DefaultTestNamespace),
						Annotations: map[string]string{
							cmacme.ACMECertificateHTTP01IngressClassOverride: "cert-ing",
						},
					},
					Spec: cmapi.CertificateSpec{
						DNSNames:   []string{"example.com", "www.example.com"},
						SecretName: "example-com-tls",
						IssuerRef: cmmeta.ObjectReference{
							Name: "issuer-name",
							Kind: "ClusterIssuer",
						},
						Usages: cmapi.DefaultKeyUsages(),
					},
				},
			},
		},
		{
			Name:   "edit-in-place set to false should not trigger editing the ingress in-place",
			Issuer: acmeClusterIssuer,
			IngressLike: &networkingv1.Ingress{
				ObjectMeta: metav1.ObjectMeta{
					Name:      "ingress-name",
					Namespace: gen.DefaultTestNamespace,
					Annotations: map[string]string{
						cmapi.IngressClusterIssuerNameAnnotationKey: "issuer-name",
						cmapi.IngressClassAnnotationKey:             "nginx-ing",
						cmacme.IngressEditInPlaceAnnotationKey:      "false",
					},
					UID: types.UID("ingress-name"),
				},
				Spec: networkingv1.IngressSpec{
					TLS: []networkingv1.IngressTLS{
						{
							Hosts:      []string{"example.com", "www.example.com"},
							SecretName: "example-com-tls",
						},
					},
				},
			},
			ClusterIssuerLister: []runtime.Object{acmeClusterIssuer},
			ExpectedEvents:      []string{`Normal CreateCertificate Successfully created Certificate "example-com-tls"`},
			ExpectedCreate: []*cmapi.Certificate{
				{
					ObjectMeta: metav1.ObjectMeta{
						Name:            "example-com-tls",
						Namespace:       gen.DefaultTestNamespace,
						OwnerReferences: buildIngressOwnerReferences("ingress-name", gen.DefaultTestNamespace),
					},
					Spec: cmapi.CertificateSpec{
						DNSNames:   []string{"example.com", "www.example.com"},
						SecretName: "example-com-tls",
						IssuerRef: cmmeta.ObjectReference{
							Name: "issuer-name",
							Kind: "ClusterIssuer",
						},
						Usages: cmapi.DefaultKeyUsages(),
					},
				},
			},
		},
		{
			Name:   "return a single DNS01 Certificate for an ingress with a single valid TLS entry",
			Issuer: acmeClusterIssuer,
			IngressLike: &networkingv1.Ingress{
				ObjectMeta: metav1.ObjectMeta{
					Name:      "ingress-name",
					Namespace: gen.DefaultTestNamespace,
					Annotations: map[string]string{
						cmapi.IngressClusterIssuerNameAnnotationKey: "issuer-name",
					},
					UID: types.UID("ingress-name"),
				},
				Spec: networkingv1.IngressSpec{
					TLS: []networkingv1.IngressTLS{
						{
							Hosts:      []string{"example.com", "www.example.com"},
							SecretName: "example-com-tls",
						},
					},
				},
			},
			ClusterIssuerLister: []runtime.Object{acmeClusterIssuer},
			ExpectedEvents:      []string{`Normal CreateCertificate Successfully created Certificate "example-com-tls"`},
			ExpectedCreate: []*cmapi.Certificate{
				{
					ObjectMeta: metav1.ObjectMeta{
						Name:            "example-com-tls",
						Namespace:       gen.DefaultTestNamespace,
						OwnerReferences: buildIngressOwnerReferences("ingress-name", gen.DefaultTestNamespace),
					},
					Spec: cmapi.CertificateSpec{
						DNSNames:   []string{"example.com", "www.example.com"},
						SecretName: "example-com-tls",
						IssuerRef: cmmeta.ObjectReference{
							Name: "issuer-name",
							Kind: "ClusterIssuer",
						},
						Usages: cmapi.DefaultKeyUsages(),
					},
				},
			},
		},
		{
			Name:                "should return a basic certificate when no provider specific config is provided",
			Issuer:              clusterIssuer,
			DefaultIssuerName:   "issuer-name",
			DefaultIssuerKind:   "ClusterIssuer",
			DefaultIssuerGroup:  "cert-manager.io",
			ClusterIssuerLister: []runtime.Object{clusterIssuer},
			IngressLike: &networkingv1.Ingress{
				ObjectMeta: metav1.ObjectMeta{
					Name:      "ingress-name",
					Namespace: gen.DefaultTestNamespace,
					Annotations: map[string]string{
						"kubernetes.io/tls-acme": "true",
					},
					UID: types.UID("ingress-name"),
				},
				Spec: networkingv1.IngressSpec{
					TLS: []networkingv1.IngressTLS{
						{
							Hosts:      []string{"example.com", "www.example.com"},
							SecretName: "example-com-tls",
						},
					},
				},
			},
			ExpectedEvents: []string{`Normal CreateCertificate Successfully created Certificate "example-com-tls"`},
			ExpectedCreate: []*cmapi.Certificate{
				{
					ObjectMeta: metav1.ObjectMeta{
						Name:            "example-com-tls",
						Namespace:       gen.DefaultTestNamespace,
						OwnerReferences: buildIngressOwnerReferences("ingress-name", gen.DefaultTestNamespace),
					},
					Spec: cmapi.CertificateSpec{
						DNSNames:   []string{"example.com", "www.example.com"},
						SecretName: "example-com-tls",
						IssuerRef: cmmeta.ObjectReference{
							Name:  "issuer-name",
							Kind:  "ClusterIssuer",
							Group: "cert-manager.io",
						},
						Usages: cmapi.DefaultKeyUsages(),
					},
				},
			},
		},
		{
			Name:         "should skip an invalid TLS entry (no TLS hosts specified)",
			Issuer:       acmeIssuer,
			IssuerLister: []runtime.Object{acmeIssuer},
			ExpectedEvents: []string{
				`Warning BadConfig Skipped a TLS block: spec.tls[0].hosts: Required value`,
				`Normal CreateCertificate Successfully created Certificate "example-com-tls"`,
			},
			IngressLike: &networkingv1.Ingress{
				ObjectMeta: metav1.ObjectMeta{
					Name:      "ingress-name",
					Namespace: gen.DefaultTestNamespace,
					Annotations: map[string]string{
						cmapi.IngressIssuerNameAnnotationKey: "issuer-name",
					},
					UID: types.UID("ingress-name"),
				},
				Spec: networkingv1.IngressSpec{
					TLS: []networkingv1.IngressTLS{
						{
							SecretName: "example-com-tls-invalid",
						},
						{
							SecretName: "example-com-tls",
							Hosts:      []string{"example.com", "www.example.com"},
						},
					},
				},
			},
			ExpectedCreate: []*cmapi.Certificate{
				{
					ObjectMeta: metav1.ObjectMeta{
						Name:            "example-com-tls",
						Namespace:       gen.DefaultTestNamespace,
						OwnerReferences: buildIngressOwnerReferences("ingress-name", gen.DefaultTestNamespace),
					},
					Spec: cmapi.CertificateSpec{
						DNSNames:   []string{"example.com", "www.example.com"},
						SecretName: "example-com-tls",
						Usages:     cmapi.DefaultKeyUsages(),
						IssuerRef: cmmeta.ObjectReference{
							Name: "issuer-name",
							Kind: "Issuer",
						},
					},
				},
			},
		},

		{
			Name:         "should skip an invalid TLS entry (no TLS secret name specified)",
			Issuer:       acmeIssuer,
			IssuerLister: []runtime.Object{acmeIssuer},
			ExpectedEvents: []string{
				`Warning BadConfig Skipped a TLS block: spec.tls[0].secretName: Required value`,
				`Normal CreateCertificate Successfully created Certificate "example-com-tls"`,
			},
			IngressLike: &networkingv1.Ingress{
				ObjectMeta: metav1.ObjectMeta{
					Name:      "ingress-name",
					Namespace: gen.DefaultTestNamespace,
					Annotations: map[string]string{
						cmapi.IngressIssuerNameAnnotationKey: "issuer-name",
					},
					UID: types.UID("ingress-name"),
				},
				Spec: networkingv1.IngressSpec{
					TLS: []networkingv1.IngressTLS{
						{
							Hosts: []string{"example.com"},
						},
						{
							Hosts:      []string{"example.com", "www.example.com"},
							SecretName: "example-com-tls",
						},
					},
				},
			},
			ExpectedCreate: []*cmapi.Certificate{
				{
					ObjectMeta: metav1.ObjectMeta{
						Name:            "example-com-tls",
						Namespace:       gen.DefaultTestNamespace,
						OwnerReferences: buildIngressOwnerReferences("ingress-name", gen.DefaultTestNamespace),
					},
					Spec: cmapi.CertificateSpec{
						DNSNames:   []string{"example.com", "www.example.com"},
						SecretName: "example-com-tls",
						Usages:     cmapi.DefaultKeyUsages(),
						IssuerRef: cmmeta.ObjectReference{
							Name: "issuer-name",
							Kind: "Issuer",
						},
					},
				},
			},
		},
		{
			Name: "should error if the specified issuer is not found",
			IngressLike: &networkingv1.Ingress{
				ObjectMeta: metav1.ObjectMeta{
					Name:      "ingress-name",
					Namespace: gen.DefaultTestNamespace,
					Annotations: map[string]string{
						cmapi.IngressIssuerNameAnnotationKey: "invalid-issuer-name",
					},
					UID: types.UID("ingress-name"),
				},
			},
		},
		{
			Name:         "should not return any certificates if a correct Certificate already exists",
			Issuer:       acmeIssuer,
			IssuerLister: []runtime.Object{acmeIssuer},
			IngressLike: &networkingv1.Ingress{
				ObjectMeta: metav1.ObjectMeta{
					Name:      "ingress-name",
					Namespace: gen.DefaultTestNamespace,
					Annotations: map[string]string{
						cmapi.IngressIssuerNameAnnotationKey: "issuer-name",
					},
					UID: types.UID("ingress-name"),
				},
				Spec: networkingv1.IngressSpec{
					TLS: []networkingv1.IngressTLS{
						{
							Hosts:      []string{"example.com"},
							SecretName: "existing-crt",
						},
					},
				},
			},
			DefaultIssuerKind:  "Issuer",
			DefaultIssuerGroup: "cert-manager.io",
			CertificateLister: []runtime.Object{
				&cmapi.Certificate{
					ObjectMeta: metav1.ObjectMeta{
						Name:            "existing-crt",
						Namespace:       gen.DefaultTestNamespace,
						OwnerReferences: buildIngressOwnerReferences("ingress-name", gen.DefaultTestNamespace),
					},
					Spec: cmapi.CertificateSpec{
						DNSNames:   []string{"example.com"},
						SecretName: "existing-crt",
						IssuerRef: cmmeta.ObjectReference{
							Name:  "issuer-name",
							Kind:  "Issuer",
							Group: "cert-manager.io",
						},
						Usages: cmapi.DefaultKeyUsages(),
					},
				},
			},
		},
		{
			Name:         "should update a certificate if an incorrect Certificate exists",
			Issuer:       acmeIssuer,
			IssuerLister: []runtime.Object{acmeIssuer},
			IngressLike: &networkingv1.Ingress{
				ObjectMeta: metav1.ObjectMeta{
					Name:      "ingress-name",
					Namespace: gen.DefaultTestNamespace,
					Annotations: map[string]string{
						cmapi.IngressIssuerNameAnnotationKey: "issuer-name",
					},
					UID: types.UID("ingress-name"),
				},
				Spec: networkingv1.IngressSpec{
					TLS: []networkingv1.IngressTLS{
						{
							Hosts:      []string{"example.com"},
							SecretName: "existing-crt",
						},
					},
				},
			},
			CertificateLister: []runtime.Object{
				buildCertificate("existing-crt",
					gen.DefaultTestNamespace,
					buildIngressOwnerReferences("ingress-name", gen.DefaultTestNamespace),
				),
			},
			DefaultIssuerKind: "Issuer",
			ExpectedEvents:    []string{`Normal UpdateCertificate Successfully updated Certificate "existing-crt"`},
			ExpectedUpdate: []*cmapi.Certificate{
				{
					ObjectMeta: metav1.ObjectMeta{
						Name:            "existing-crt",
						Namespace:       gen.DefaultTestNamespace,
						OwnerReferences: buildIngressOwnerReferences("ingress-name", gen.DefaultTestNamespace),
					},
					Spec: cmapi.CertificateSpec{
						DNSNames:   []string{"example.com"},
						SecretName: "existing-crt",
						IssuerRef: cmmeta.ObjectReference{
							Name: "issuer-name",
							Kind: "Issuer",
						},
						Usages: cmapi.DefaultKeyUsages(),
					},
				},
			},
		},
		{
			Name:         "should update an existing Certificate resource with new labels if they do not match those specified on the IngressLike",
			Issuer:       acmeIssuer,
			IssuerLister: []runtime.Object{acmeIssuerNewFormat},
			IngressLike: &networkingv1.Ingress{
				ObjectMeta: metav1.ObjectMeta{
					Name:      "ingress-name",
					Namespace: gen.DefaultTestNamespace,
					Labels: map[string]string{
						"my-test-label": "should be copied",
					},
					Annotations: map[string]string{
						cmapi.IngressIssuerNameAnnotationKey: "issuer-name",
					},
					UID: types.UID("ingress-name"),
				},
				Spec: networkingv1.IngressSpec{
					TLS: []networkingv1.IngressTLS{
						{
							Hosts:      []string{"example.com"},
							SecretName: "cert-secret-name",
						},
					},
				},
			},
			DefaultIssuerKind: "Issuer",
			CertificateLister: []runtime.Object{
				&cmapi.Certificate{
					ObjectMeta: metav1.ObjectMeta{
						Name:      "cert-secret-name",
						Namespace: gen.DefaultTestNamespace,
						Labels: map[string]string{
							"a-different-value": "should be removed",
						},
						OwnerReferences: buildIngressOwnerReferences("ingress-name", gen.DefaultTestNamespace),
					},
					Spec: cmapi.CertificateSpec{
						DNSNames:   []string{"example.com"},
						SecretName: "cert-secret-name",
						IssuerRef: cmmeta.ObjectReference{
							Name: "issuer-name",
							Kind: "Issuer",
						},
						Usages: cmapi.DefaultKeyUsages(),
					},
				},
			},
			ExpectedEvents: []string{`Normal UpdateCertificate Successfully updated Certificate "cert-secret-name"`},
			ExpectedUpdate: []*cmapi.Certificate{
				{
					ObjectMeta: metav1.ObjectMeta{
						Name:      "cert-secret-name",
						Namespace: gen.DefaultTestNamespace,
						Labels: map[string]string{
							"my-test-label": "should be copied",
						},
						OwnerReferences: buildIngressOwnerReferences("ingress-name", gen.DefaultTestNamespace),
					},
					Spec: cmapi.CertificateSpec{
						DNSNames:   []string{"example.com"},
						SecretName: "cert-secret-name",
						IssuerRef: cmmeta.ObjectReference{
							Name: "issuer-name",
							Kind: "Issuer",
						},
						Usages: cmapi.DefaultKeyUsages(),
					},
				},
			},
		},
		{
			Name:         "should update an existing Certificate resource with different revision limit if it does not match specified on the IngressLike",
			Issuer:       acmeIssuer,
			IssuerLister: []runtime.Object{acmeIssuerNewFormat},
			IngressLike: &networkingv1.Ingress{
				ObjectMeta: metav1.ObjectMeta{
					Name:      "ingress-name",
					Namespace: gen.DefaultTestNamespace,
					Annotations: map[string]string{
						cmapi.IngressIssuerNameAnnotationKey:    "issuer-name",
						cmapi.RevisionHistoryLimitAnnotationKey: "1",
					},
					UID: types.UID("ingress-name"),
				},
				Spec: networkingv1.IngressSpec{
					TLS: []networkingv1.IngressTLS{
						{
							Hosts:      []string{"example.com"},
							SecretName: "cert-secret-name",
						},
					},
				},
			},
			DefaultIssuerKind: "Issuer",
			CertificateLister: []runtime.Object{
				&cmapi.Certificate{
					ObjectMeta: metav1.ObjectMeta{
						Name:            "cert-secret-name",
						Namespace:       gen.DefaultTestNamespace,
						OwnerReferences: buildIngressOwnerReferences("ingress-name", gen.DefaultTestNamespace),
					},
					Spec: cmapi.CertificateSpec{
						DNSNames:   []string{"example.com"},
						SecretName: "cert-secret-name",
						IssuerRef: cmmeta.ObjectReference{
							Name: "issuer-name",
							Kind: "Issuer",
						},
						Usages:               cmapi.DefaultKeyUsages(),
						RevisionHistoryLimit: pointer.Int32(7),
					},
				},
			},
			ExpectedEvents: []string{`Normal UpdateCertificate Successfully updated Certificate "cert-secret-name"`},
			ExpectedUpdate: []*cmapi.Certificate{
				{
					ObjectMeta: metav1.ObjectMeta{
						Name:            "cert-secret-name",
						Namespace:       gen.DefaultTestNamespace,
						OwnerReferences: buildIngressOwnerReferences("ingress-name", gen.DefaultTestNamespace),
					},
					Spec: cmapi.CertificateSpec{
						DNSNames:   []string{"example.com"},
						SecretName: "cert-secret-name",
						IssuerRef: cmmeta.ObjectReference{
							Name: "issuer-name",
							Kind: "Issuer",
						},
						Usages:               cmapi.DefaultKeyUsages(),
						RevisionHistoryLimit: pointer.Int32(1),
					},
				},
			},
		},
		{
			Name:         "should update an existing Certificate resource with different rsa private key size if it does not match specified on the IngressLike",
			Issuer:       acmeIssuer,
			IssuerLister: []runtime.Object{acmeIssuerNewFormat},
			IngressLike: &networkingv1.Ingress{
				ObjectMeta: metav1.ObjectMeta{
					Name:      "ingress-name",
					Namespace: gen.DefaultTestNamespace,
					Annotations: map[string]string{
						cmapi.IngressIssuerNameAnnotationKey:   "issuer-name",
						cmapi.PrivateKeyAlgorithmAnnotationKey: "RSA",
						cmapi.PrivateKeySizeAnnotationKey:      "4096",
					},
					UID: types.UID("ingress-name"),
				},
				Spec: networkingv1.IngressSpec{
					TLS: []networkingv1.IngressTLS{
						{
							Hosts:      []string{"example.com"},
							SecretName: "cert-secret-name",
						},
					},
				},
			},
			DefaultIssuerKind: "Issuer",
			CertificateLister: []runtime.Object{
				&cmapi.Certificate{
					ObjectMeta: metav1.ObjectMeta{
						Name:            "cert-secret-name",
						Namespace:       gen.DefaultTestNamespace,
						OwnerReferences: buildIngressOwnerReferences("ingress-name", gen.DefaultTestNamespace),
					},
					Spec: cmapi.CertificateSpec{
						DNSNames:   []string{"example.com"},
						SecretName: "cert-secret-name",
						IssuerRef: cmmeta.ObjectReference{
							Name: "issuer-name",
							Kind: "Issuer",
						},
						Usages: cmapi.DefaultKeyUsages(),
						PrivateKey: &cmapi.CertificatePrivateKey{
							Algorithm: cmapi.RSAKeyAlgorithm,
							Size:      2048,
						},
					},
				},
			},
			ExpectedEvents: []string{`Normal UpdateCertificate Successfully updated Certificate "cert-secret-name"`},
			ExpectedUpdate: []*cmapi.Certificate{
				{
					ObjectMeta: metav1.ObjectMeta{
						Name:            "cert-secret-name",
						Namespace:       gen.DefaultTestNamespace,
						OwnerReferences: buildIngressOwnerReferences("ingress-name", gen.DefaultTestNamespace),
					},
					Spec: cmapi.CertificateSpec{
						DNSNames:   []string{"example.com"},
						SecretName: "cert-secret-name",
						IssuerRef: cmmeta.ObjectReference{
							Name: "issuer-name",
							Kind: "Issuer",
						},
						Usages: cmapi.DefaultKeyUsages(),
						PrivateKey: &cmapi.CertificatePrivateKey{
							Algorithm: cmapi.RSAKeyAlgorithm,
							Size:      4096,
						},
					},
				},
			},
		},
		{
			Name:         "should update an existing Certificate resource with different ecdsa private key size if it does not match specified on the IngressLike",
			Issuer:       acmeIssuer,
			IssuerLister: []runtime.Object{acmeIssuerNewFormat},
			IngressLike: &networkingv1.Ingress{
				ObjectMeta: metav1.ObjectMeta{
					Name:      "ingress-name",
					Namespace: gen.DefaultTestNamespace,
					Annotations: map[string]string{
						cmapi.IngressIssuerNameAnnotationKey:   "issuer-name",
						cmapi.PrivateKeyAlgorithmAnnotationKey: "ECDSA",
						cmapi.PrivateKeySizeAnnotationKey:      "384",
					},
					UID: types.UID("ingress-name"),
				},
				Spec: networkingv1.IngressSpec{
					TLS: []networkingv1.IngressTLS{
						{
							Hosts:      []string{"example.com"},
							SecretName: "cert-secret-name",
						},
					},
				},
			},
			DefaultIssuerKind: "Issuer",
			CertificateLister: []runtime.Object{
				&cmapi.Certificate{
					ObjectMeta: metav1.ObjectMeta{
						Name:            "cert-secret-name",
						Namespace:       gen.DefaultTestNamespace,
						OwnerReferences: buildIngressOwnerReferences("ingress-name", gen.DefaultTestNamespace),
					},
					Spec: cmapi.CertificateSpec{
						DNSNames:   []string{"example.com"},
						SecretName: "cert-secret-name",
						IssuerRef: cmmeta.ObjectReference{
							Name: "issuer-name",
							Kind: "Issuer",
						},
						Usages: cmapi.DefaultKeyUsages(),
						PrivateKey: &cmapi.CertificatePrivateKey{
							Algorithm: cmapi.ECDSAKeyAlgorithm,
							Size:      256,
						},
					},
				},
			},
			ExpectedEvents: []string{`Normal UpdateCertificate Successfully updated Certificate "cert-secret-name"`},
			ExpectedUpdate: []*cmapi.Certificate{
				{
					ObjectMeta: metav1.ObjectMeta{
						Name:            "cert-secret-name",
						Namespace:       gen.DefaultTestNamespace,
						OwnerReferences: buildIngressOwnerReferences("ingress-name", gen.DefaultTestNamespace),
					},
					Spec: cmapi.CertificateSpec{
						DNSNames:   []string{"example.com"},
						SecretName: "cert-secret-name",
						IssuerRef: cmmeta.ObjectReference{
							Name: "issuer-name",
							Kind: "Issuer",
						},
						Usages: cmapi.DefaultKeyUsages(),
						PrivateKey: &cmapi.CertificatePrivateKey{
							Algorithm: cmapi.ECDSAKeyAlgorithm,
							Size:      384,
						},
					},
				},
			},
		},
		{
			Name:         "should update an existing Certificate resource with different private key encoding if it does not match specified on the IngressLike",
			Issuer:       acmeIssuer,
			IssuerLister: []runtime.Object{acmeIssuerNewFormat},
			IngressLike: &networkingv1.Ingress{
				ObjectMeta: metav1.ObjectMeta{
					Name:      "ingress-name",
					Namespace: gen.DefaultTestNamespace,
					Annotations: map[string]string{
						cmapi.IngressIssuerNameAnnotationKey:   "issuer-name",
						cmapi.PrivateKeyAlgorithmAnnotationKey: "ECDSA",
						cmapi.PrivateKeyEncodingAnnotationKey:  "PKCS8",
						cmapi.PrivateKeySizeAnnotationKey:      "384",
					},
					UID: types.UID("ingress-name"),
				},
				Spec: networkingv1.IngressSpec{
					TLS: []networkingv1.IngressTLS{
						{
							Hosts:      []string{"example.com"},
							SecretName: "cert-secret-name",
						},
					},
				},
			},
			DefaultIssuerKind: "Issuer",
			CertificateLister: []runtime.Object{
				&cmapi.Certificate{
					ObjectMeta: metav1.ObjectMeta{
						Name:            "cert-secret-name",
						Namespace:       gen.DefaultTestNamespace,
						OwnerReferences: buildIngressOwnerReferences("ingress-name", gen.DefaultTestNamespace),
					},
					Spec: cmapi.CertificateSpec{
						DNSNames:   []string{"example.com"},
						SecretName: "cert-secret-name",
						IssuerRef: cmmeta.ObjectReference{
							Name: "issuer-name",
							Kind: "Issuer",
						},
						Usages: cmapi.DefaultKeyUsages(),
						PrivateKey: &cmapi.CertificatePrivateKey{
							Algorithm: cmapi.ECDSAKeyAlgorithm,
							Size:      384,
						},
					},
				},
			},
			ExpectedEvents: []string{`Normal UpdateCertificate Successfully updated Certificate "cert-secret-name"`},
			ExpectedUpdate: []*cmapi.Certificate{
				{
					ObjectMeta: metav1.ObjectMeta{
						Name:            "cert-secret-name",
						Namespace:       gen.DefaultTestNamespace,
						OwnerReferences: buildIngressOwnerReferences("ingress-name", gen.DefaultTestNamespace),
					},
					Spec: cmapi.CertificateSpec{
						DNSNames:   []string{"example.com"},
						SecretName: "cert-secret-name",
						IssuerRef: cmmeta.ObjectReference{
							Name: "issuer-name",
							Kind: "Issuer",
						},
						Usages: cmapi.DefaultKeyUsages(),
						PrivateKey: &cmapi.CertificatePrivateKey{
							Algorithm: cmapi.ECDSAKeyAlgorithm,
							Encoding:  cmapi.PKCS8,
							Size:      384,
						},
					},
				},
			},
		},
		{
			Name:         "should update an existing Certificate resource with different private key rotation policy if it does not match specified on the IngressLike",
			Issuer:       acmeIssuer,
			IssuerLister: []runtime.Object{acmeIssuerNewFormat},
			IngressLike: &networkingv1.Ingress{
				ObjectMeta: metav1.ObjectMeta{
					Name:      "ingress-name",
					Namespace: gen.DefaultTestNamespace,
					Annotations: map[string]string{
						cmapi.IngressIssuerNameAnnotationKey:        "issuer-name",
						cmapi.PrivateKeyAlgorithmAnnotationKey:      "ECDSA",
						cmapi.PrivateKeyEncodingAnnotationKey:       "PKCS1",
						cmapi.PrivateKeySizeAnnotationKey:           "384",
						cmapi.PrivateKeyRotationPolicyAnnotationKey: "Always",
					},
					UID: types.UID("ingress-name"),
				},
				Spec: networkingv1.IngressSpec{
					TLS: []networkingv1.IngressTLS{
						{
							Hosts:      []string{"example.com"},
							SecretName: "cert-secret-name",
						},
					},
				},
			},
			DefaultIssuerKind: "Issuer",
			CertificateLister: []runtime.Object{
				&cmapi.Certificate{
					ObjectMeta: metav1.ObjectMeta{
						Name:            "cert-secret-name",
						Namespace:       gen.DefaultTestNamespace,
						OwnerReferences: buildIngressOwnerReferences("ingress-name", gen.DefaultTestNamespace),
					},
					Spec: cmapi.CertificateSpec{
						DNSNames:   []string{"example.com"},
						SecretName: "cert-secret-name",
						IssuerRef: cmmeta.ObjectReference{
							Name: "issuer-name",
							Kind: "Issuer",
						},
						Usages: cmapi.DefaultKeyUsages(),
						PrivateKey: &cmapi.CertificatePrivateKey{
							Algorithm: cmapi.ECDSAKeyAlgorithm,
							Size:      384,
						},
					},
				},
			},
			ExpectedEvents: []string{`Normal UpdateCertificate Successfully updated Certificate "cert-secret-name"`},
			ExpectedUpdate: []*cmapi.Certificate{
				{
					ObjectMeta: metav1.ObjectMeta{
						Name:            "cert-secret-name",
						Namespace:       gen.DefaultTestNamespace,
						OwnerReferences: buildIngressOwnerReferences("ingress-name", gen.DefaultTestNamespace),
					},
					Spec: cmapi.CertificateSpec{
						DNSNames:   []string{"example.com"},
						SecretName: "cert-secret-name",
						IssuerRef: cmmeta.ObjectReference{
							Name: "issuer-name",
							Kind: "Issuer",
						},
						Usages: cmapi.DefaultKeyUsages(),
						PrivateKey: &cmapi.CertificatePrivateKey{
							Algorithm:      cmapi.ECDSAKeyAlgorithm,
							Encoding:       cmapi.PKCS1,
							Size:           384,
							RotationPolicy: cmapi.RotationPolicyAlways,
						},
					},
				},
			},
		},
		{
			Name:         "should not update certificate if it does not belong to any ingress",
			Issuer:       acmeIssuer,
			IssuerLister: []runtime.Object{acmeIssuer},
			IngressLike: &networkingv1.Ingress{
				ObjectMeta: metav1.ObjectMeta{
					Name:      "ingress-name",
					Namespace: gen.DefaultTestNamespace,
					Annotations: map[string]string{
						cmapi.IngressIssuerNameAnnotationKey: "issuer-name",
						cmapi.IngressClassAnnotationKey:      "toot-ing",
					},
					UID: types.UID("ingress-name"),
				},
				Spec: networkingv1.IngressSpec{
					TLS: []networkingv1.IngressTLS{
						{
							Hosts:      []string{"example.com"},
							SecretName: "existing-crt",
						},
					},
				},
			},
			CertificateLister: []runtime.Object{
				&cmapi.Certificate{
					ObjectMeta: metav1.ObjectMeta{
						Name:            "existing-crt",
						Namespace:       gen.DefaultTestNamespace,
						OwnerReferences: []metav1.OwnerReference{},
					},
					Spec: cmapi.CertificateSpec{
						DNSNames:   []string{"example.com"},
						SecretName: "existing-crt",
						IssuerRef: cmmeta.ObjectReference{
							Name: "issuer-name",
							Kind: "Issuer",
						},
						Usages: cmapi.DefaultKeyUsages(),
					},
				},
			},
		},
		{
			Name:         "should not update certificate if it does not belong to the ingress",
			Issuer:       acmeIssuer,
			IssuerLister: []runtime.Object{acmeIssuer},
			IngressLike: &networkingv1.Ingress{
				ObjectMeta: metav1.ObjectMeta{
					Name:      "ingress-name",
					Namespace: gen.DefaultTestNamespace,
					Annotations: map[string]string{
						cmapi.IngressIssuerNameAnnotationKey: "issuer-name",
						cmapi.IngressClassAnnotationKey:      "toot-ing",
					},
					UID: types.UID("ingress-name"),
				},
				Spec: networkingv1.IngressSpec{
					TLS: []networkingv1.IngressTLS{
						{
							Hosts:      []string{"example.com"},
							SecretName: "existing-crt",
						},
					},
				},
			},
			CertificateLister: []runtime.Object{
				&cmapi.Certificate{
					ObjectMeta: metav1.ObjectMeta{
						Name:            "existing-crt",
						Namespace:       gen.DefaultTestNamespace,
						OwnerReferences: buildIngressOwnerReferences("not-ingress-name", gen.DefaultTestNamespace),
					},
					Spec: cmapi.CertificateSpec{
						DNSNames:   []string{"example.com"},
						SecretName: "existing-crt",
						IssuerRef: cmmeta.ObjectReference{
							Name: "issuer-name",
							Kind: "Issuer",
						},
						Usages: cmapi.DefaultKeyUsages(),
					},
				},
			},
		},
		{
			Name:         "should delete a Certificate if its SecretName is not present in the ingress",
			Issuer:       acmeIssuer,
			IssuerLister: []runtime.Object{acmeIssuer},
			IngressLike: &networkingv1.Ingress{
				ObjectMeta: metav1.ObjectMeta{
					Name:      "ingress-name",
					Namespace: gen.DefaultTestNamespace,
					Annotations: map[string]string{
						cmapi.IngressIssuerNameAnnotationKey: "issuer-name",
					},
					UID: types.UID("ingress-name"),
				},
			},
			CertificateLister: []runtime.Object{
				&cmapi.Certificate{
					ObjectMeta: metav1.ObjectMeta{
						Name:            "existing-crt",
						Namespace:       gen.DefaultTestNamespace,
						OwnerReferences: buildIngressOwnerReferences("ingress-name", gen.DefaultTestNamespace),
					},
					Spec: cmapi.CertificateSpec{
						DNSNames:   []string{"example.com"},
						SecretName: "existing-crt",
						IssuerRef: cmmeta.ObjectReference{
							Name: "issuer-name",
							Kind: "Issuer",
						},
						Usages: cmapi.DefaultKeyUsages(),
					},
				},
			},
			ExpectedEvents: []string{`Normal DeleteCertificate Successfully deleted unrequired Certificate "existing-crt"`},
			ExpectedDelete: []*cmapi.Certificate{
				{
					ObjectMeta: metav1.ObjectMeta{
						Name:            "existing-crt",
						Namespace:       gen.DefaultTestNamespace,
						OwnerReferences: buildIngressOwnerReferences("ingress-name", gen.DefaultTestNamespace),
					},
					Spec: cmapi.CertificateSpec{
						DNSNames:   []string{"example.com"},
						SecretName: "existing-crt",
						IssuerRef: cmmeta.ObjectReference{
							Name: "issuer-name",
							Kind: "Issuer",
						},
					},
				},
			},
		},
		{
			Name:         "should update a Certificate if is contains a Common Name that is not defined on the ingress annotations",
			Issuer:       acmeIssuer,
			IssuerLister: []runtime.Object{acmeIssuer},
			IngressLike: &networkingv1.Ingress{
				ObjectMeta: metav1.ObjectMeta{
					Name:      "ingress-name",
					Namespace: gen.DefaultTestNamespace,
					Annotations: map[string]string{
						cmapi.IngressIssuerNameAnnotationKey: "issuer-name",
						cmapi.IssuerKindAnnotationKey:        "Issuer",
						cmapi.IssuerGroupAnnotationKey:       "cert-manager.io",
					},
					UID: types.UID("ingress-name"),
				},
				Spec: networkingv1.IngressSpec{
					TLS: []networkingv1.IngressTLS{
						{
							Hosts:      []string{"example.com"},
							SecretName: "example-com-tls",
						},
					},
				},
			},
			CertificateLister: []runtime.Object{
				&cmapi.Certificate{
					ObjectMeta: metav1.ObjectMeta{
						Name:            "example-com-tls",
						Namespace:       gen.DefaultTestNamespace,
						OwnerReferences: buildIngressOwnerReferences("ingress-name", gen.DefaultTestNamespace),
					},
					Spec: cmapi.CertificateSpec{
						DNSNames:   []string{"example.com"},
						SecretName: "example-com-tls",
						CommonName: "example-common-name",
						IssuerRef: cmmeta.ObjectReference{
							Name:  "issuer-name",
							Kind:  "Issuer",
							Group: "cert-manager.io",
						},
						Usages: cmapi.DefaultKeyUsages(),
					},
				},
			},
			ExpectedEvents: []string{`Normal UpdateCertificate Successfully updated Certificate "example-com-tls"`},
			ExpectedUpdate: []*cmapi.Certificate{
				{
					ObjectMeta: metav1.ObjectMeta{
						Name:            "example-com-tls",
						Namespace:       gen.DefaultTestNamespace,
						OwnerReferences: buildIngressOwnerReferences("ingress-name", gen.DefaultTestNamespace),
					},
					Spec: cmapi.CertificateSpec{
						DNSNames:   []string{"example.com"},
						SecretName: "example-com-tls",
						IssuerRef: cmmeta.ObjectReference{
							Name:  "issuer-name",
							Kind:  "Issuer",
							Group: "cert-manager.io",
						},
						Usages: cmapi.DefaultKeyUsages(),
					},
				},
			},
		},
		{
			Name:         "if an ingress contains multiple tls entries that specify the same secretName, an error should be logged and no action taken",
			Issuer:       acmeIssuer,
			IssuerLister: []runtime.Object{acmeIssuer},
			ExpectedEvents: []string{
				`Warning BadConfig spec.tls[0].secretName: Invalid value: "example-com-tls": this secret name must only appear in a single TLS entry but is also used in spec.tls[1].secretName`,
			},
			IngressLike: &networkingv1.Ingress{
				ObjectMeta: metav1.ObjectMeta{
					Name:      "ingress-name",
					Namespace: gen.DefaultTestNamespace,
					Annotations: map[string]string{
						cmapi.IngressIssuerNameAnnotationKey: "issuer-name",
						cmapi.IssuerKindAnnotationKey:        "Issuer",
						cmapi.IssuerGroupAnnotationKey:       "cert-manager.io",
					},
					UID: types.UID("ingress-name"),
				},
				Spec: networkingv1.IngressSpec{
					TLS: []networkingv1.IngressTLS{
						{
							Hosts:      []string{"example.com"},
							SecretName: "example-com-tls",
						},
						{
							Hosts:      []string{"notexample.com"},
							SecretName: "example-com-tls",
						},
					},
				},
			},
		},
		{
			Name:   "Failure to translateIngressAnnotations",
			Issuer: acmeIssuer,
			IngressLike: &networkingv1.Ingress{
				ObjectMeta: metav1.ObjectMeta{
					Name:      "ingress-name",
					Namespace: gen.DefaultTestNamespace,
					Annotations: map[string]string{
						cmapi.IngressIssuerNameAnnotationKey:        "issuer-name",
						cmapi.IssuerKindAnnotationKey:               "Issuer",
						cmapi.IssuerGroupAnnotationKey:              "cert-manager.io",
						cmapi.RenewBeforeAnnotationKey:              "invalid renew before value",
						cmapi.RevisionHistoryLimitAnnotationKey:     "invalid revision history limit value",
						cmapi.PrivateKeyAlgorithmAnnotationKey:      "invalid private key algorithm value",
						cmapi.PrivateKeyEncodingAnnotationKey:       "invalid private key encoding value",
						cmapi.PrivateKeySizeAnnotationKey:           "invalid private key size value",
						cmapi.PrivateKeyRotationPolicyAnnotationKey: "invalid private key rotation policy value",
					},
					UID: types.UID("ingress-name"),
				},
				Spec: networkingv1.IngressSpec{
					TLS: []networkingv1.IngressTLS{
						{
							Hosts:      []string{"example.com"},
							SecretName: "example-com-tls",
						},
					},
				},
			},
			Err: true,
		},
		{
			Name:   "return a single Certificate for an ingress with a single valid TLS entry with common-name and keyusage annotation",
			Issuer: acmeClusterIssuer,
			IngressLike: &networkingv1.Ingress{
				ObjectMeta: metav1.ObjectMeta{
					Name:      "ingress-name",
					Namespace: gen.DefaultTestNamespace,
					Labels: map[string]string{
						"my-test-label": "should be copied",
					},
					Annotations: map[string]string{
						cmapi.IngressClusterIssuerNameAnnotationKey: "issuer-name",
						cmapi.CommonNameAnnotationKey:               "my-cn",
						"cert-manager.io/usages":                    "signing,digital signature,content commitment",
					},
					UID: types.UID("ingress-name"),
				},
				Spec: networkingv1.IngressSpec{
					TLS: []networkingv1.IngressTLS{
						{
							Hosts:      []string{"example.com", "www.example.com"},
							SecretName: "example-com-tls",
						},
					},
				},
			},
			ClusterIssuerLister: []runtime.Object{acmeClusterIssuer},
			ExpectedEvents:      []string{`Normal CreateCertificate Successfully created Certificate "example-com-tls"`},
			ExpectedCreate: []*cmapi.Certificate{
				{
					ObjectMeta: metav1.ObjectMeta{
						Name:      "example-com-tls",
						Namespace: gen.DefaultTestNamespace,
						Labels: map[string]string{
							"my-test-label": "should be copied",
						},
						OwnerReferences: buildIngressOwnerReferences("ingress-name", gen.DefaultTestNamespace),
					},
					Spec: cmapi.CertificateSpec{
						DNSNames:   []string{"example.com", "www.example.com"},
						CommonName: "my-cn",
						SecretName: "example-com-tls",
						IssuerRef: cmmeta.ObjectReference{
							Name: "issuer-name",
							Kind: "ClusterIssuer",
						},
						Usages: []cmapi.KeyUsage{
							cmapi.UsageSigning,
							cmapi.UsageDigitalSignature,
							cmapi.UsageContentCommitment,
						},
					},
				},
			},
		},
		{
<<<<<<< HEAD
			Name:   "should filter the DNS Names by solvers specified in Issuer",
=======
			Name:   "return a single Certificate for an ingress with a single valid TLS entry with common-name and subject street addresses annotation",
>>>>>>> 9f7a4053
			Issuer: acmeClusterIssuer,
			IngressLike: &networkingv1.Ingress{
				ObjectMeta: metav1.ObjectMeta{
					Name:      "ingress-name",
					Namespace: gen.DefaultTestNamespace,
					Labels: map[string]string{
						"my-test-label": "should be copied",
					},
					Annotations: map[string]string{
						cmapi.IngressClusterIssuerNameAnnotationKey: "issuer-name",
						cmapi.CommonNameAnnotationKey:               "my-cn",
<<<<<<< HEAD
						"cert-manager.io/usages":                    "signing,digital signature,content commitment",
						cmacme.IgnoreUnmatchedDNSNamesKey: "true",
=======
						cmapi.SubjectStreetAddressesAnnotationKey:   `"1725 Slough Avenue, Suite 200, Scranton Business Park"`,
>>>>>>> 9f7a4053
					},
					UID: types.UID("ingress-name"),
				},
				Spec: networkingv1.IngressSpec{
					TLS: []networkingv1.IngressTLS{
						{
<<<<<<< HEAD
							Hosts:      []string{"example.com", "www.example.com", "example.org"},
=======
							Hosts:      []string{"example.com", "www.example.com"},
>>>>>>> 9f7a4053
							SecretName: "example-com-tls",
						},
					},
				},
			},
<<<<<<< HEAD
			ClusterIssuerLister: []runtime.Object{acmeClusterIssuerLimitedSolver},
=======
			ClusterIssuerLister: []runtime.Object{acmeClusterIssuer},
>>>>>>> 9f7a4053
			ExpectedEvents:      []string{`Normal CreateCertificate Successfully created Certificate "example-com-tls"`},
			ExpectedCreate: []*cmapi.Certificate{
				{
					ObjectMeta: metav1.ObjectMeta{
						Name:      "example-com-tls",
						Namespace: gen.DefaultTestNamespace,
						Labels: map[string]string{
							"my-test-label": "should be copied",
						},
						OwnerReferences: buildIngressOwnerReferences("ingress-name", gen.DefaultTestNamespace),
					},
					Spec: cmapi.CertificateSpec{
						DNSNames:   []string{"example.com", "www.example.com"},
						CommonName: "my-cn",
						SecretName: "example-com-tls",
						IssuerRef: cmmeta.ObjectReference{
							Name: "issuer-name",
							Kind: "ClusterIssuer",
						},
<<<<<<< HEAD
						Usages: []cmapi.KeyUsage{
							cmapi.UsageSigning,
							cmapi.UsageDigitalSignature,
							cmapi.UsageContentCommitment,
						},
					},
				},
			},
		},
		{
			Name:   "should return an error if filter the DNS Names by solvers specified in Issuer returns an empty list",
			Issuer: acmeClusterIssuer,
			IngressLike: &networkingv1.Ingress{
				ObjectMeta: metav1.ObjectMeta{
					Name:      "ingress-name",
					Namespace: gen.DefaultTestNamespace,
					Labels: map[string]string{
						"my-test-label": "should be copied",
					},
					Annotations: map[string]string{
						cmapi.IngressClusterIssuerNameAnnotationKey: "issuer-name",
						cmapi.CommonNameAnnotationKey:               "my-cn",
						"cert-manager.io/usages":                    "signing,digital signature,content commitment",
						cmacme.IgnoreUnmatchedDNSNamesKey: "true",
					},
					UID: types.UID("ingress-name"),
				},
				Spec: networkingv1.IngressSpec{
					TLS: []networkingv1.IngressTLS{
						{
							Hosts:      []string{"www.example.org", "example.org"},
							SecretName: "example-com-tls",
						},
					},
				},
			},
			ClusterIssuerLister: []runtime.Object{acmeClusterIssuerLimitedSolver},
			ExpectedEvents:      []string{`Warning BadConfig Failed to find a solver for any given DNS Names.`},
			ExpectedCreate: []*cmapi.Certificate{
			},
		},
		{
			Name:   "should do not filter DNS names if not given an ACME solver",
			Issuer: acmeClusterIssuer,
			IngressLike: &networkingv1.Ingress{
				ObjectMeta: metav1.ObjectMeta{
					Name:      "ingress-name",
					Namespace: gen.DefaultTestNamespace,
					Labels: map[string]string{
						"my-test-label": "should be copied",
					},
					Annotations: map[string]string{
						cmapi.IngressClusterIssuerNameAnnotationKey: "issuer-name",
						cmapi.CommonNameAnnotationKey:               "my-cn",
						"cert-manager.io/usages":                    "signing,digital signature,content commitment",
						cmacme.IgnoreUnmatchedDNSNamesKey: "true",
					},
					UID: types.UID("ingress-name"),
				},
				Spec: networkingv1.IngressSpec{
					TLS: []networkingv1.IngressTLS{
						{
							Hosts:      []string{"www.example.org", "example.org"},
							SecretName: "example-com-tls",
						},
					},
				},
			},
			ClusterIssuerLister: []runtime.Object{clusterIssuer},
			ExpectedEvents:      []string{fmt.Sprintf("Warning BadConfig Got %s annotation but found not an ACME Issuer therefore skipping DNS Name filtering now.", cmacme.IgnoreUnmatchedDNSNamesKey), `Normal CreateCertificate Successfully created Certificate "example-com-tls"`},
			ExpectedCreate: []*cmapi.Certificate{
				{
					ObjectMeta: metav1.ObjectMeta{
						Name:      "example-com-tls",
						Namespace: gen.DefaultTestNamespace,
						Labels: map[string]string{
							"my-test-label": "should be copied",
						},
						OwnerReferences: buildIngressOwnerReferences("ingress-name", gen.DefaultTestNamespace),
					},
					Spec: cmapi.CertificateSpec{
						DNSNames:   []string{"www.example.org", "example.org"},
						CommonName: "my-cn",
						SecretName: "example-com-tls",
						IssuerRef: cmmeta.ObjectReference{
							Name: "issuer-name",
							Kind: "ClusterIssuer",
						},
						Usages: []cmapi.KeyUsage{
							cmapi.UsageSigning,
							cmapi.UsageDigitalSignature,
							cmapi.UsageContentCommitment,
						},
					},
				},
			},
		},
		{
			Name:   "should return an eror if not given an exiting Issuer name",
			Issuer: acmeClusterIssuer,
			IngressLike: &networkingv1.Ingress{
				ObjectMeta: metav1.ObjectMeta{
					Name:      "ingress-name",
					Namespace: gen.DefaultTestNamespace,
					Labels: map[string]string{
						"my-test-label": "should be copied",
					},
					Annotations: map[string]string{
						cmapi.IngressClusterIssuerNameAnnotationKey: "i-do-not-exist",
						cmapi.CommonNameAnnotationKey:               "my-cn",
						"cert-manager.io/usages":                    "signing,digital signature,content commitment",
						cmacme.IgnoreUnmatchedDNSNamesKey: "true",
					},
					UID: types.UID("ingress-name"),
				},
				Spec: networkingv1.IngressSpec{
					TLS: []networkingv1.IngressTLS{
						{
							Hosts:      []string{"www.example.org", "example.org"},
							SecretName: "example-com-tls",
						},
					},
				},
			},
			ClusterIssuerLister: []runtime.Object{acmeClusterIssuerLimitedSolver},
			ExpectedEvents:      []string{`Warning BadConfig Could not find issuer i-do-not-exist for ingress. Please create the referred issuer as Issuer in this namespace or as ClusterIssuer.`},
			ExpectedCreate: []*cmapi.Certificate{
			},
		},
=======
						Subject: &cmapi.X509Subject{
							StreetAddresses: []string{"1725 Slough Avenue, Suite 200, Scranton Business Park"},
						},
						Usages: cmapi.DefaultKeyUsages(),
					},
				},
			},
		},
>>>>>>> 9f7a4053
	}

	testGatewayShim := []testT{
		{
			Name:   "return a single Certificate for a Gateway with a single valid TLS entry and common-name annotation",
			Issuer: acmeClusterIssuer,
			IngressLike: &gwapi.Gateway{
				ObjectMeta: metav1.ObjectMeta{
					Name:      "gateway-name",
					Namespace: gen.DefaultTestNamespace,
					Labels: map[string]string{
						"my-test-label": "should be copied",
					},
					Annotations: map[string]string{
						cmapi.IngressClusterIssuerNameAnnotationKey: "issuer-name",
						cmapi.CommonNameAnnotationKey:               "my-cn",
					},
					UID: types.UID("gateway-name"),
				},
				Spec: gwapi.GatewaySpec{
					GatewayClassName: "test-gateway",
					Listeners: []gwapi.Listener{
						{
							Hostname: ptrHostname("example.com"),
							Port:     443,
							Protocol: "HTTPS",
							TLS: &gwapi.GatewayTLSConfig{
								Mode: ptrMode(gwapi.TLSModeTerminate),
								CertificateRefs: []gwapi.SecretObjectReference{
									{
										Group: func() *gwapi.Group { g := gwapi.Group("core"); return &g }(),
										Kind:  func() *gwapi.Kind { k := gwapi.Kind("Secret"); return &k }(),
										Name:  "example-com-tls",
									},
								},
							},
						},
					},
				},
			},
			ClusterIssuerLister: []runtime.Object{acmeClusterIssuer},
			ExpectedEvents:      []string{`Normal CreateCertificate Successfully created Certificate "example-com-tls"`},
			ExpectedCreate: []*cmapi.Certificate{
				{
					ObjectMeta: metav1.ObjectMeta{
						Name:      "example-com-tls",
						Namespace: gen.DefaultTestNamespace,
						Labels: map[string]string{
							"my-test-label": "should be copied",
						},
						OwnerReferences: buildGatewayOwnerReferences("gateway-name", gen.DefaultTestNamespace),
					},
					Spec: cmapi.CertificateSpec{
						DNSNames:   []string{"example.com"},
						CommonName: "my-cn",
						SecretName: "example-com-tls",
						IssuerRef: cmmeta.ObjectReference{
							Name: "issuer-name",
							Kind: "ClusterIssuer",
						},
						Usages: cmapi.DefaultKeyUsages(),
					},
				},
			},
		},
		{
			Name:   "return a single HTTP01 Certificate for a Gateway with a single valid TLS entry and HTTP01 annotations using edit-in-place",
			Issuer: acmeClusterIssuer,
			IngressLike: &gwapi.Gateway{
				ObjectMeta: metav1.ObjectMeta{
					Name:      "gateway-name",
					Namespace: gen.DefaultTestNamespace,
					Labels: map[string]string{
						"my-test-label": "should be copied",
					},
					Annotations: map[string]string{
						cmapi.IngressClusterIssuerNameAnnotationKey: "issuer-name",
						cmacme.IngressEditInPlaceAnnotationKey:      "true",
					},
					UID: types.UID("gateway-name"),
				},
				Spec: gwapi.GatewaySpec{
					GatewayClassName: "test-gateway",
					Listeners: []gwapi.Listener{{
						Hostname: ptrHostname("example.com"),
						Port:     443,
						Protocol: "HTTPS",
						TLS: &gwapi.GatewayTLSConfig{
							Mode: ptrMode(gwapi.TLSModeTerminate),
							CertificateRefs: []gwapi.SecretObjectReference{
								{
									Group: func() *gwapi.Group { g := gwapi.Group("core"); return &g }(),
									Kind:  func() *gwapi.Kind { k := gwapi.Kind("Secret"); return &k }(),
									Name:  "example-com-tls",
								},
							},
						},
					}},
				},
			},
			ClusterIssuerLister: []runtime.Object{acmeClusterIssuer},
			ExpectedEvents:      []string{`Normal CreateCertificate Successfully created Certificate "example-com-tls"`},
			ExpectedCreate: []*cmapi.Certificate{
				{
					ObjectMeta: metav1.ObjectMeta{
						Name:      "example-com-tls",
						Namespace: gen.DefaultTestNamespace,
						Labels: map[string]string{
							"my-test-label": "should be copied",
						},
						Annotations: map[string]string{
							cmacme.ACMECertificateHTTP01IngressNameOverride: "gateway-name",
							cmapi.IssueTemporaryCertificateAnnotation:       "true",
						},
						OwnerReferences: buildGatewayOwnerReferences("gateway-name", gen.DefaultTestNamespace),
					},
					Spec: cmapi.CertificateSpec{
						DNSNames:   []string{"example.com"},
						SecretName: "example-com-tls",
						IssuerRef: cmmeta.ObjectReference{
							Name: "issuer-name",
							Kind: "ClusterIssuer",
						},
						Usages: cmapi.DefaultKeyUsages(),
					},
				},
			},
		},
		{
			Name:   "create a Certificate with the HTTP01 name override if the given Gateway uses http01 annotations",
			Issuer: gen.Issuer(acmeIssuer.Name),
			IngressLike: &gwapi.Gateway{
				ObjectMeta: metav1.ObjectMeta{
					Name:      "gateway-name",
					Namespace: gen.DefaultTestNamespace,
					Labels: map[string]string{
						"my-test-label": "should be copied",
					},
					Annotations: map[string]string{
						cmapi.IngressClusterIssuerNameAnnotationKey: "issuer-name",
						cmacme.IngressEditInPlaceAnnotationKey:      "true",
					},
					UID: types.UID("gateway-name"),
				},
				Spec: gwapi.GatewaySpec{
					GatewayClassName: "test-gateway",
					Listeners: []gwapi.Listener{{
						Hostname: ptrHostname("example.com"),
						Port:     443,
						Protocol: "HTTPS",
						TLS: &gwapi.GatewayTLSConfig{
							Mode: ptrMode(gwapi.TLSModeTerminate),
							CertificateRefs: []gwapi.SecretObjectReference{
								{
									Group: func() *gwapi.Group { g := gwapi.Group("core"); return &g }(),
									Kind:  func() *gwapi.Kind { k := gwapi.Kind("Secret"); return &k }(),
									Name:  "example-com-tls",
								},
							},
						},
					}},
				},
			},
			ClusterIssuerLister: []runtime.Object{acmeClusterIssuer},
			ExpectedEvents:      []string{`Normal CreateCertificate Successfully created Certificate "example-com-tls"`},
			ExpectedCreate: []*cmapi.Certificate{
				{
					ObjectMeta: metav1.ObjectMeta{
						Name:      "example-com-tls",
						Namespace: gen.DefaultTestNamespace,
						Labels: map[string]string{
							"my-test-label": "should be copied",
						},
						Annotations: map[string]string{
							cmacme.ACMECertificateHTTP01IngressNameOverride: "gateway-name",
							cmapi.IssueTemporaryCertificateAnnotation:       "true",
						},
						OwnerReferences: buildGatewayOwnerReferences("gateway-name", gen.DefaultTestNamespace),
					},
					Spec: cmapi.CertificateSpec{
						DNSNames:   []string{"example.com"},
						SecretName: "example-com-tls",
						IssuerRef: cmmeta.ObjectReference{
							Name: "issuer-name",
							Kind: "ClusterIssuer",
						},
						Usages: cmapi.DefaultKeyUsages(),
					},
				},
			},
		},
		{
			Name:   "return a single HTTP01 Certificate for an Gateway with a single valid TLS entry and HTTP01 annotations with no gateway class set",
			Issuer: acmeClusterIssuer,
			IngressLike: &gwapi.Gateway{
				ObjectMeta: metav1.ObjectMeta{
					Name:      "gateway-name",
					Namespace: gen.DefaultTestNamespace,
					Annotations: map[string]string{
						cmapi.IngressClusterIssuerNameAnnotationKey: "issuer-name",
					},
					UID: types.UID("gateway-name"),
				},
				Spec: gwapi.GatewaySpec{
					GatewayClassName: "test-gateway",
					Listeners: []gwapi.Listener{{
						Hostname: ptrHostname("example.com"),
						Port:     443,
						Protocol: "HTTPS",
						TLS: &gwapi.GatewayTLSConfig{
							Mode: ptrMode(gwapi.TLSModeTerminate),
							CertificateRefs: []gwapi.SecretObjectReference{
								{
									Group: func() *gwapi.Group { g := gwapi.Group("core"); return &g }(),
									Kind:  func() *gwapi.Kind { k := gwapi.Kind("Secret"); return &k }(),
									Name:  "example-com-tls",
								},
							},
						},
					}},
				},
			},
			ClusterIssuerLister: []runtime.Object{acmeClusterIssuer},
			ExpectedEvents:      []string{`Normal CreateCertificate Successfully created Certificate "example-com-tls"`},
			ExpectedCreate: []*cmapi.Certificate{
				{
					ObjectMeta: metav1.ObjectMeta{
						Name:            "example-com-tls",
						Namespace:       gen.DefaultTestNamespace,
						OwnerReferences: buildGatewayOwnerReferences("gateway-name", gen.DefaultTestNamespace),
					},
					Spec: cmapi.CertificateSpec{
						DNSNames:   []string{"example.com"},
						SecretName: "example-com-tls",
						IssuerRef: cmmeta.ObjectReference{
							Name: "issuer-name",
							Kind: "ClusterIssuer",
						},
						Usages: cmapi.DefaultKeyUsages(),
					},
				},
			},
		},
		{
			Name:   "return a single HTTP01 Certificate for an Gateway with a single valid TLS entry and HTTP01 annotations with a custom gateway class",
			Issuer: acmeClusterIssuer,
			IngressLike: &gwapi.Gateway{
				ObjectMeta: metav1.ObjectMeta{
					Name:      "gateway-name",
					Namespace: gen.DefaultTestNamespace,
					Annotations: map[string]string{
						cmapi.IngressClusterIssuerNameAnnotationKey: "issuer-name",
						cmapi.IngressClassAnnotationKey:             "nginx-ing",
					},
					UID: types.UID("gateway-name"),
				},
				Spec: gwapi.GatewaySpec{
					GatewayClassName: "test-gateway",
					Listeners: []gwapi.Listener{{
						Hostname: ptrHostname("example.com"),
						Port:     443,
						Protocol: "HTTPS",
						TLS: &gwapi.GatewayTLSConfig{
							Mode: ptrMode(gwapi.TLSModeTerminate),
							CertificateRefs: []gwapi.SecretObjectReference{
								{
									Group: func() *gwapi.Group { g := gwapi.Group("core"); return &g }(),
									Kind:  func() *gwapi.Kind { k := gwapi.Kind("Secret"); return &k }(),
									Name:  "example-com-tls",
								},
							},
						},
					}},
				},
			},
			ClusterIssuerLister: []runtime.Object{acmeClusterIssuer},
			ExpectedEvents:      []string{`Normal CreateCertificate Successfully created Certificate "example-com-tls"`},
			ExpectedCreate: []*cmapi.Certificate{
				{
					ObjectMeta: metav1.ObjectMeta{
						Name:            "example-com-tls",
						Namespace:       gen.DefaultTestNamespace,
						OwnerReferences: buildGatewayOwnerReferences("gateway-name", gen.DefaultTestNamespace),
					},
					Spec: cmapi.CertificateSpec{
						DNSNames:   []string{"example.com"},
						SecretName: "example-com-tls",
						IssuerRef: cmmeta.ObjectReference{
							Name: "issuer-name",
							Kind: "ClusterIssuer",
						},
						Usages: cmapi.DefaultKeyUsages(),
					},
				},
			},
		},
		{
			Name:   "return a single HTTP01 Certificate for an Gateway with a single valid TLS entry and HTTP01 annotations with a certificate Gateway class",
			Issuer: acmeClusterIssuer,
			IngressLike: &gwapi.Gateway{
				ObjectMeta: metav1.ObjectMeta{
					Name:      "gateway-name",
					Namespace: gen.DefaultTestNamespace,
					Annotations: map[string]string{
						cmapi.IngressClusterIssuerNameAnnotationKey:            "issuer-name",
						cmapi.IngressACMEIssuerHTTP01IngressClassAnnotationKey: "cert-ing",
						cmapi.IngressClassAnnotationKey:                        "nginx-ing",
					},
					UID: types.UID("gateway-name"),
				},
				Spec: gwapi.GatewaySpec{
					GatewayClassName: "test-gateway",
					Listeners: []gwapi.Listener{{
						Hostname: ptrHostname("example.com"),
						Port:     443,
						Protocol: "HTTPS",
						TLS: &gwapi.GatewayTLSConfig{
							Mode: ptrMode(gwapi.TLSModeTerminate),
							CertificateRefs: []gwapi.SecretObjectReference{
								{
									Group: func() *gwapi.Group { g := gwapi.Group("core"); return &g }(),
									Kind:  func() *gwapi.Kind { k := gwapi.Kind("Secret"); return &k }(),
									Name:  "example-com-tls",
								},
							},
						},
					}},
				},
			},
			ClusterIssuerLister: []runtime.Object{acmeClusterIssuer},
			ExpectedEvents:      []string{`Normal CreateCertificate Successfully created Certificate "example-com-tls"`},
			ExpectedCreate: []*cmapi.Certificate{
				{
					ObjectMeta: metav1.ObjectMeta{
						Name:            "example-com-tls",
						Namespace:       gen.DefaultTestNamespace,
						OwnerReferences: buildGatewayOwnerReferences("gateway-name", gen.DefaultTestNamespace),
						Annotations: map[string]string{
							cmacme.ACMECertificateHTTP01IngressClassOverride: "cert-ing",
						},
					},
					Spec: cmapi.CertificateSpec{
						DNSNames:   []string{"example.com"},
						SecretName: "example-com-tls",
						IssuerRef: cmmeta.ObjectReference{
							Name: "issuer-name",
							Kind: "ClusterIssuer",
						},
						Usages: cmapi.DefaultKeyUsages(),
					},
				},
			},
		},
		{
			Name:   "edit-in-place set to false should not trigger editing the Gateway in-place",
			Issuer: acmeClusterIssuer,
			IngressLike: &gwapi.Gateway{
				ObjectMeta: metav1.ObjectMeta{
					Name:      "gateway-name",
					Namespace: gen.DefaultTestNamespace,
					Annotations: map[string]string{
						cmapi.IngressClusterIssuerNameAnnotationKey: "issuer-name",
						cmapi.IngressClassAnnotationKey:             "nginx-ing",
						cmacme.IngressEditInPlaceAnnotationKey:      "false",
					},
					UID: types.UID("gateway-name"),
				},
				Spec: gwapi.GatewaySpec{
					GatewayClassName: "test-gateway",
					Listeners: []gwapi.Listener{{
						Hostname: ptrHostname("example.com"),
						Port:     443,
						Protocol: "HTTPS",
						TLS: &gwapi.GatewayTLSConfig{
							Mode: ptrMode(gwapi.TLSModeTerminate),
							CertificateRefs: []gwapi.SecretObjectReference{
								{
									Group: func() *gwapi.Group { g := gwapi.Group("core"); return &g }(),
									Kind:  func() *gwapi.Kind { k := gwapi.Kind("Secret"); return &k }(),
									Name:  "example-com-tls",
								},
							},
						},
					}},
				},
			},
			ClusterIssuerLister: []runtime.Object{acmeClusterIssuer},
			ExpectedEvents:      []string{`Normal CreateCertificate Successfully created Certificate "example-com-tls"`},
			ExpectedCreate: []*cmapi.Certificate{
				{
					ObjectMeta: metav1.ObjectMeta{
						Name:            "example-com-tls",
						Namespace:       gen.DefaultTestNamespace,
						OwnerReferences: buildGatewayOwnerReferences("gateway-name", gen.DefaultTestNamespace),
					},
					Spec: cmapi.CertificateSpec{
						DNSNames:   []string{"example.com"},
						SecretName: "example-com-tls",
						IssuerRef: cmmeta.ObjectReference{
							Name: "issuer-name",
							Kind: "ClusterIssuer",
						},
						Usages: cmapi.DefaultKeyUsages(),
					},
				},
			},
		},
		{
			Name:   "return a single DNS01 Certificate for a Gateway with a single valid TLS entry",
			Issuer: acmeClusterIssuer,
			IngressLike: &gwapi.Gateway{
				ObjectMeta: metav1.ObjectMeta{
					Name:      "gateway-name",
					Namespace: gen.DefaultTestNamespace,
					Annotations: map[string]string{
						cmapi.IngressClusterIssuerNameAnnotationKey: "issuer-name",
					},
					UID: types.UID("gateway-name"),
				},
				Spec: gwapi.GatewaySpec{
					GatewayClassName: "test-gateway",
					Listeners: []gwapi.Listener{{
						Hostname: ptrHostname("example.com"),
						Port:     443,
						Protocol: "HTTPS",
						TLS: &gwapi.GatewayTLSConfig{
							Mode: ptrMode(gwapi.TLSModeTerminate),
							CertificateRefs: []gwapi.SecretObjectReference{
								{
									Group: func() *gwapi.Group { g := gwapi.Group("core"); return &g }(),
									Kind:  func() *gwapi.Kind { k := gwapi.Kind("Secret"); return &k }(),
									Name:  "example-com-tls",
								},
							},
						},
					}},
				},
			},
			ClusterIssuerLister: []runtime.Object{acmeClusterIssuer},
			ExpectedEvents:      []string{`Normal CreateCertificate Successfully created Certificate "example-com-tls"`},
			ExpectedCreate: []*cmapi.Certificate{
				{
					ObjectMeta: metav1.ObjectMeta{
						Name:            "example-com-tls",
						Namespace:       gen.DefaultTestNamespace,
						OwnerReferences: buildGatewayOwnerReferences("gateway-name", gen.DefaultTestNamespace),
					},
					Spec: cmapi.CertificateSpec{
						DNSNames:   []string{"example.com"},
						SecretName: "example-com-tls",
						IssuerRef: cmmeta.ObjectReference{
							Name: "issuer-name",
							Kind: "ClusterIssuer",
						},
						Usages: cmapi.DefaultKeyUsages(),
					},
				},
			},
		},
		{
			Name:                "kubernetes.io/tls-acme should not trigger a Gateway",
			Issuer:              clusterIssuer,
			DefaultIssuerName:   "issuer-name",
			DefaultIssuerKind:   "ClusterIssuer",
			DefaultIssuerGroup:  "cert-manager.io",
			ClusterIssuerLister: []runtime.Object{clusterIssuer},
			IngressLike: &gwapi.Gateway{
				ObjectMeta: metav1.ObjectMeta{
					Name:      "gateway-name",
					Namespace: gen.DefaultTestNamespace,
					Annotations: map[string]string{
						"kubernetes.io/tls-acme": "true",
					},
					UID: types.UID("gateway-name"),
				},
				Spec: gwapi.GatewaySpec{
					GatewayClassName: "test-gateway",
					Listeners: []gwapi.Listener{{
						Hostname: ptrHostname("example.com"),
						Port:     443,
						Protocol: "HTTPS",
						TLS: &gwapi.GatewayTLSConfig{
							Mode: ptrMode(gwapi.TLSModeTerminate),
							CertificateRefs: []gwapi.SecretObjectReference{
								{
									Group: func() *gwapi.Group { g := gwapi.Group("core"); return &g }(),
									Kind:  func() *gwapi.Kind { k := gwapi.Kind("Secret"); return &k }(),
									Name:  "example-com-tls",
								},
							},
						},
					}},
				},
			},
		},
		{
			Name:         "should skip an invalid TLS entry (no TLS hosts specified)",
			Issuer:       acmeIssuer,
			IssuerLister: []runtime.Object{acmeIssuer},
			ExpectedEvents: []string{
				`Warning BadConfig Skipped a listener block: spec.listeners[1].hostname: Required value: the hostname cannot be empty`,
				`Normal CreateCertificate Successfully created Certificate "example-com-tls"`,
			},
			IngressLike: &gwapi.Gateway{
				ObjectMeta: metav1.ObjectMeta{
					Name:      "gateway-name",
					Namespace: gen.DefaultTestNamespace,
					Annotations: map[string]string{
						cmapi.IngressIssuerNameAnnotationKey: "issuer-name",
					},
					UID: types.UID("gateway-name"),
				},
				Spec: gwapi.GatewaySpec{
					GatewayClassName: "test-gateway",
					Listeners: []gwapi.Listener{{
						Hostname: ptrHostname("example.com"),
						Port:     443,
						Protocol: "HTTPS",
						TLS: &gwapi.GatewayTLSConfig{
							Mode: ptrMode(gwapi.TLSModeTerminate),
							CertificateRefs: []gwapi.SecretObjectReference{
								{
									Group: func() *gwapi.Group { g := gwapi.Group("core"); return &g }(),
									Kind:  func() *gwapi.Kind { k := gwapi.Kind("Secret"); return &k }(),
									Name:  "example-com-tls",
								},
							},
						},
					}, {
						Hostname: nil, // 🔥
						Port:     443,
						Protocol: "HTTPS",
						TLS: &gwapi.GatewayTLSConfig{
							Mode: ptrMode(gwapi.TLSModeTerminate),
							CertificateRefs: []gwapi.SecretObjectReference{
								{
									Group: func() *gwapi.Group { g := gwapi.Group("core"); return &g }(),
									Kind:  func() *gwapi.Kind { k := gwapi.Kind("Secret"); return &k }(),
									Name:  "example-com-tls",
								},
							},
						},
					}},
				},
			},
			ExpectedCreate: []*cmapi.Certificate{
				{
					ObjectMeta: metav1.ObjectMeta{
						Name:            "example-com-tls",
						Namespace:       gen.DefaultTestNamespace,
						OwnerReferences: buildGatewayOwnerReferences("gateway-name", gen.DefaultTestNamespace),
					},
					Spec: cmapi.CertificateSpec{
						DNSNames:   []string{"example.com"},
						SecretName: "example-com-tls",
						Usages:     cmapi.DefaultKeyUsages(),
						IssuerRef: cmmeta.ObjectReference{
							Name: "issuer-name",
							Kind: "Issuer",
						},
					},
				},
			},
		},
		{
			Name:         "should skip an invalid TLS entry (no TLS secret name specified)",
			Issuer:       acmeIssuer,
			IssuerLister: []runtime.Object{acmeIssuer},
			ExpectedEvents: []string{
				`Warning BadConfig Skipped a listener block: spec.listeners[0].tls.certificateRef: Required value: listener has no certificateRefs`,
				`Normal CreateCertificate Successfully created Certificate "example-com-tls"`,
			},
			IngressLike: &gwapi.Gateway{
				ObjectMeta: metav1.ObjectMeta{
					Name:      "gateway-name",
					Namespace: gen.DefaultTestNamespace,
					Annotations: map[string]string{
						cmapi.IngressIssuerNameAnnotationKey: "issuer-name",
					},
					UID: types.UID("gateway-name"),
				},
				Spec: gwapi.GatewaySpec{
					GatewayClassName: "test-gateway",
					Listeners: []gwapi.Listener{{
						Hostname: ptrHostname("example.com"),
						Port:     443,
						Protocol: "HTTPS",
						TLS: &gwapi.GatewayTLSConfig{
							Mode:            ptrMode(gwapi.TLSModeTerminate),
							CertificateRefs: []gwapi.SecretObjectReference{},
						},
					}, {
						Hostname: ptrHostname("www.example.com"),
						Port:     443,
						Protocol: "HTTPS",
						TLS: &gwapi.GatewayTLSConfig{
							Mode: ptrMode(gwapi.TLSModeTerminate),
							CertificateRefs: []gwapi.SecretObjectReference{
								{
									Group: func() *gwapi.Group { g := gwapi.Group("core"); return &g }(),
									Kind:  func() *gwapi.Kind { k := gwapi.Kind("Secret"); return &k }(),
									Name:  "example-com-tls",
								},
							},
						},
					}},
				},
			},
			ExpectedCreate: []*cmapi.Certificate{
				{
					ObjectMeta: metav1.ObjectMeta{
						Name:            "example-com-tls",
						Namespace:       gen.DefaultTestNamespace,
						OwnerReferences: buildGatewayOwnerReferences("gateway-name", gen.DefaultTestNamespace),
					},
					Spec: cmapi.CertificateSpec{
						DNSNames:   []string{"www.example.com"},
						SecretName: "example-com-tls",
						Usages:     cmapi.DefaultKeyUsages(),
						IssuerRef: cmmeta.ObjectReference{
							Name: "issuer-name",
							Kind: "Issuer",
						},
					},
				},
			},
		},
		{
			Name: "should error if the specified issuer is not found",
			IngressLike: &gwapi.Gateway{
				ObjectMeta: metav1.ObjectMeta{
					Name:      "gateway-name",
					Namespace: gen.DefaultTestNamespace,
					Annotations: map[string]string{
						cmapi.IngressIssuerNameAnnotationKey: "invalid-issuer-name",
					},
					UID: types.UID("gateway-name"),
				},
			},
		},
		{
			Name:         "should not return any certificates if a correct Certificate already exists",
			Issuer:       acmeIssuer,
			IssuerLister: []runtime.Object{acmeIssuer},
			IngressLike: &gwapi.Gateway{
				ObjectMeta: metav1.ObjectMeta{
					Name:      "gateway-name",
					Namespace: gen.DefaultTestNamespace,
					Annotations: map[string]string{
						cmapi.IngressIssuerNameAnnotationKey: "issuer-name",
					},
					UID: types.UID("gateway-name"),
				},
				Spec: gwapi.GatewaySpec{
					GatewayClassName: "test-gateway",
					Listeners: []gwapi.Listener{{
						Hostname: ptrHostname("example.com"),
						Port:     443,
						Protocol: "HTTPS",
						TLS: &gwapi.GatewayTLSConfig{
							Mode: ptrMode(gwapi.TLSModeTerminate),
							CertificateRefs: []gwapi.SecretObjectReference{
								{
									Group: func() *gwapi.Group { g := gwapi.Group("core"); return &g }(),
									Kind:  func() *gwapi.Kind { k := gwapi.Kind("Secret"); return &k }(),
									Name:  "existing-crt",
								},
							},
						},
					}},
				},
			},
			DefaultIssuerKind:  "Issuer",
			DefaultIssuerGroup: "cert-manager.io",
			CertificateLister: []runtime.Object{
				&cmapi.Certificate{
					ObjectMeta: metav1.ObjectMeta{
						Name:            "existing-crt",
						Namespace:       gen.DefaultTestNamespace,
						OwnerReferences: buildGatewayOwnerReferences("gateway-name", gen.DefaultTestNamespace),
					},
					Spec: cmapi.CertificateSpec{
						DNSNames:   []string{"example.com"},
						SecretName: "existing-crt",
						IssuerRef: cmmeta.ObjectReference{
							Name:  "issuer-name",
							Kind:  "Issuer",
							Group: "cert-manager.io",
						},
						Usages: cmapi.DefaultKeyUsages(),
					},
				},
			},
		},
		{
			Name:         "should update a certificate if an incorrect Certificate exists",
			Issuer:       acmeIssuer,
			IssuerLister: []runtime.Object{acmeIssuer},
			IngressLike: &gwapi.Gateway{
				ObjectMeta: metav1.ObjectMeta{
					Name:      "gateway-name",
					Namespace: gen.DefaultTestNamespace,
					Annotations: map[string]string{
						cmapi.IngressIssuerNameAnnotationKey: "issuer-name",
					},
					UID: types.UID("gateway-name"),
				},
				Spec: gwapi.GatewaySpec{
					GatewayClassName: "test-gateway",
					Listeners: []gwapi.Listener{{
						Hostname: ptrHostname("example.com"),
						Port:     443,
						Protocol: "HTTPS",
						TLS: &gwapi.GatewayTLSConfig{
							Mode: ptrMode(gwapi.TLSModeTerminate),
							CertificateRefs: []gwapi.SecretObjectReference{
								{
									Group: func() *gwapi.Group { g := gwapi.Group("core"); return &g }(),
									Kind:  func() *gwapi.Kind { k := gwapi.Kind("Secret"); return &k }(),
									Name:  "existing-crt",
								},
							},
						},
					}},
				},
			},
			CertificateLister: []runtime.Object{
				buildCertificate("existing-crt",
					gen.DefaultTestNamespace,
					buildGatewayOwnerReferences("gateway-name", gen.DefaultTestNamespace),
				),
			},
			DefaultIssuerKind: "Issuer",
			ExpectedEvents:    []string{`Normal UpdateCertificate Successfully updated Certificate "existing-crt"`},
			ExpectedUpdate: []*cmapi.Certificate{
				{
					ObjectMeta: metav1.ObjectMeta{
						Name:            "existing-crt",
						Namespace:       gen.DefaultTestNamespace,
						OwnerReferences: buildGatewayOwnerReferences("gateway-name", gen.DefaultTestNamespace),
					},
					Spec: cmapi.CertificateSpec{
						DNSNames:   []string{"example.com"},
						SecretName: "existing-crt",
						IssuerRef: cmmeta.ObjectReference{
							Name: "issuer-name",
							Kind: "Issuer",
						},
						Usages: cmapi.DefaultKeyUsages(),
					},
				},
			},
		},
		{
			Name:         "should update an existing Certificate resource with new labels if they do not match those specified on the Gateway",
			Issuer:       acmeIssuer,
			IssuerLister: []runtime.Object{acmeIssuerNewFormat},
			IngressLike: &gwapi.Gateway{
				ObjectMeta: metav1.ObjectMeta{
					Name:      "gateway-name",
					Namespace: gen.DefaultTestNamespace,
					Labels: map[string]string{
						"my-test-label": "should be copied",
					},
					Annotations: map[string]string{
						cmapi.IngressIssuerNameAnnotationKey: "issuer-name",
					},
					UID: types.UID("gateway-name"),
				},
				Spec: gwapi.GatewaySpec{
					GatewayClassName: "test-gateway",
					Listeners: []gwapi.Listener{{
						Hostname: ptrHostname("example.com"),
						Port:     443,
						Protocol: "HTTPS",
						TLS: &gwapi.GatewayTLSConfig{
							Mode: ptrMode(gwapi.TLSModeTerminate),
							CertificateRefs: []gwapi.SecretObjectReference{
								{
									Group: func() *gwapi.Group { g := gwapi.Group("core"); return &g }(),
									Kind:  func() *gwapi.Kind { k := gwapi.Kind("Secret"); return &k }(),
									Name:  "cert-secret-name",
								},
							},
						},
					}},
				},
			},
			DefaultIssuerKind: "Issuer",
			CertificateLister: []runtime.Object{
				&cmapi.Certificate{
					ObjectMeta: metav1.ObjectMeta{
						Name:      "cert-secret-name",
						Namespace: gen.DefaultTestNamespace,
						Labels: map[string]string{
							"a-different-value": "should be removed",
						},
						OwnerReferences: buildGatewayOwnerReferences("gateway-name", gen.DefaultTestNamespace),
					},
					Spec: cmapi.CertificateSpec{
						DNSNames:   []string{"example.com"},
						SecretName: "cert-secret-name",
						IssuerRef: cmmeta.ObjectReference{
							Name: "issuer-name",
							Kind: "Issuer",
						},
						Usages: cmapi.DefaultKeyUsages(),
					},
				},
			},
			ExpectedEvents: []string{`Normal UpdateCertificate Successfully updated Certificate "cert-secret-name"`},
			ExpectedUpdate: []*cmapi.Certificate{
				{
					ObjectMeta: metav1.ObjectMeta{
						Name:      "cert-secret-name",
						Namespace: gen.DefaultTestNamespace,
						Labels: map[string]string{
							"my-test-label": "should be copied",
						},
						OwnerReferences: buildGatewayOwnerReferences("gateway-name", gen.DefaultTestNamespace),
					},
					Spec: cmapi.CertificateSpec{
						DNSNames:   []string{"example.com"},
						SecretName: "cert-secret-name",
						IssuerRef: cmmeta.ObjectReference{
							Name: "issuer-name",
							Kind: "Issuer",
						},
						Usages: cmapi.DefaultKeyUsages(),
					},
				},
			},
		},
		{
			Name:         "should not update certificate if it does not belong to any Gateway",
			Issuer:       acmeIssuer,
			IssuerLister: []runtime.Object{acmeIssuer},
			IngressLike: &gwapi.Gateway{
				ObjectMeta: metav1.ObjectMeta{
					Name:      "gateway-name",
					Namespace: gen.DefaultTestNamespace,
					Annotations: map[string]string{
						cmapi.IngressIssuerNameAnnotationKey: "issuer-name",
						cmapi.IngressClassAnnotationKey:      "toot-ing",
					},
					UID: types.UID("gateway-name"),
				},
				Spec: gwapi.GatewaySpec{
					GatewayClassName: "test-gateway",
					Listeners: []gwapi.Listener{{
						Hostname: ptrHostname("example.com"),
						Port:     443,
						Protocol: "HTTPS",
						TLS: &gwapi.GatewayTLSConfig{
							Mode: ptrMode(gwapi.TLSModeTerminate),
							CertificateRefs: []gwapi.SecretObjectReference{
								{
									Group: func() *gwapi.Group { g := gwapi.Group("core"); return &g }(),
									Kind:  func() *gwapi.Kind { k := gwapi.Kind("Secret"); return &k }(),
									Name:  "existing-crt",
								},
							},
						},
					}},
				},
			},
			CertificateLister: []runtime.Object{
				&cmapi.Certificate{
					ObjectMeta: metav1.ObjectMeta{
						Name:            "existing-crt",
						Namespace:       gen.DefaultTestNamespace,
						OwnerReferences: []metav1.OwnerReference{},
					},
					Spec: cmapi.CertificateSpec{
						DNSNames:   []string{"example.com"},
						SecretName: "existing-crt",
						IssuerRef: cmmeta.ObjectReference{
							Name: "issuer-name",
							Kind: "Issuer",
						},
						Usages: cmapi.DefaultKeyUsages(),
					},
				},
			},
		},
		{
			Name:         "should not update certificate if it does not belong to the Gateway",
			Issuer:       acmeIssuer,
			IssuerLister: []runtime.Object{acmeIssuer},
			IngressLike: &gwapi.Gateway{
				ObjectMeta: metav1.ObjectMeta{
					Name:      "gateway-name",
					Namespace: gen.DefaultTestNamespace,
					Annotations: map[string]string{
						cmapi.IngressIssuerNameAnnotationKey: "issuer-name",
						cmapi.IngressClassAnnotationKey:      "toot-ing",
					},
					UID: types.UID("gateway-name"),
				},
				Spec: gwapi.GatewaySpec{
					GatewayClassName: "test-gateway",
					Listeners: []gwapi.Listener{{
						Hostname: ptrHostname("example.com"),
						Port:     443,
						Protocol: "HTTPS",
						TLS: &gwapi.GatewayTLSConfig{
							Mode: ptrMode(gwapi.TLSModeTerminate),
							CertificateRefs: []gwapi.SecretObjectReference{
								{
									Group: func() *gwapi.Group { g := gwapi.Group("core"); return &g }(),
									Kind:  func() *gwapi.Kind { k := gwapi.Kind("Secret"); return &k }(),
									Name:  "existing-crt",
								},
							},
						},
					}},
				},
			},
			CertificateLister: []runtime.Object{
				&cmapi.Certificate{
					ObjectMeta: metav1.ObjectMeta{
						Name:            "existing-crt",
						Namespace:       gen.DefaultTestNamespace,
						OwnerReferences: buildIngressOwnerReferences("not-gateway-name", gen.DefaultTestNamespace),
					},
					Spec: cmapi.CertificateSpec{
						DNSNames:   []string{"example.com"},
						SecretName: "existing-crt",
						IssuerRef: cmmeta.ObjectReference{
							Name: "issuer-name",
							Kind: "Issuer",
						},
						Usages: cmapi.DefaultKeyUsages(),
					},
				},
			},
		},
		{
			Name:         "should delete a Certificate if its secret name is not present in the Gateway",
			Issuer:       acmeIssuer,
			IssuerLister: []runtime.Object{acmeIssuer},
			IngressLike: &gwapi.Gateway{
				ObjectMeta: metav1.ObjectMeta{
					Name:      "gateway-name",
					Namespace: gen.DefaultTestNamespace,
					Annotations: map[string]string{
						cmapi.IngressIssuerNameAnnotationKey: "issuer-name",
					},
					UID: types.UID("gateway-name"),
				},
			},
			CertificateLister: []runtime.Object{
				&cmapi.Certificate{
					ObjectMeta: metav1.ObjectMeta{
						Name:            "existing-crt",
						Namespace:       gen.DefaultTestNamespace,
						OwnerReferences: buildGatewayOwnerReferences("gateway-name", gen.DefaultTestNamespace),
					},
					Spec: cmapi.CertificateSpec{
						DNSNames:   []string{"example.com"},
						SecretName: "existing-crt",
						IssuerRef: cmmeta.ObjectReference{
							Name: "issuer-name",
							Kind: "Issuer",
						},
						Usages: cmapi.DefaultKeyUsages(),
					},
				},
			},
			ExpectedEvents: []string{`Normal DeleteCertificate Successfully deleted unrequired Certificate "existing-crt"`},
			ExpectedDelete: []*cmapi.Certificate{
				{
					ObjectMeta: metav1.ObjectMeta{
						Name:            "existing-crt",
						Namespace:       gen.DefaultTestNamespace,
						OwnerReferences: buildGatewayOwnerReferences("gateway-name", gen.DefaultTestNamespace),
					},
					Spec: cmapi.CertificateSpec{
						DNSNames:   []string{"example.com"},
						SecretName: "existing-crt",
						IssuerRef: cmmeta.ObjectReference{
							Name: "issuer-name",
							Kind: "Issuer",
						},
					},
				},
			},
		},
		{
			Name:         "should update a Certificate if it contains a Common Name that is not defined on the Gateway annotations",
			Issuer:       acmeIssuer,
			IssuerLister: []runtime.Object{acmeIssuer},
			IngressLike: &gwapi.Gateway{
				ObjectMeta: metav1.ObjectMeta{
					Name:      "gateway-name",
					Namespace: gen.DefaultTestNamespace,
					Annotations: map[string]string{
						cmapi.IngressIssuerNameAnnotationKey: "issuer-name",
						cmapi.IssuerKindAnnotationKey:        "Issuer",
						cmapi.IssuerGroupAnnotationKey:       "cert-manager.io",
					},
					UID: types.UID("gateway-name"),
				},
				Spec: gwapi.GatewaySpec{
					GatewayClassName: "test-gateway",
					Listeners: []gwapi.Listener{{
						Hostname: ptrHostname("example.com"),
						Port:     443,
						Protocol: "HTTPS",
						TLS: &gwapi.GatewayTLSConfig{
							Mode: ptrMode(gwapi.TLSModeTerminate),
							CertificateRefs: []gwapi.SecretObjectReference{
								{
									Group: func() *gwapi.Group { g := gwapi.Group("core"); return &g }(),
									Kind:  func() *gwapi.Kind { k := gwapi.Kind("Secret"); return &k }(),
									Name:  "example-com-tls",
								},
							},
						},
					}},
				},
			},
			CertificateLister: []runtime.Object{
				&cmapi.Certificate{
					ObjectMeta: metav1.ObjectMeta{
						Name:            "example-com-tls",
						Namespace:       gen.DefaultTestNamespace,
						OwnerReferences: buildGatewayOwnerReferences("gateway-name", gen.DefaultTestNamespace),
					},
					Spec: cmapi.CertificateSpec{
						DNSNames:   []string{"example.com"},
						SecretName: "example-com-tls",
						CommonName: "example-common-name",
						IssuerRef: cmmeta.ObjectReference{
							Name:  "issuer-name",
							Kind:  "Issuer",
							Group: "cert-manager.io",
						},
						Usages: cmapi.DefaultKeyUsages(),
					},
				},
			},
			ExpectedEvents: []string{`Normal UpdateCertificate Successfully updated Certificate "example-com-tls"`},
			ExpectedUpdate: []*cmapi.Certificate{
				{
					ObjectMeta: metav1.ObjectMeta{
						Name:            "example-com-tls",
						Namespace:       gen.DefaultTestNamespace,
						OwnerReferences: buildGatewayOwnerReferences("gateway-name", gen.DefaultTestNamespace),
					},
					Spec: cmapi.CertificateSpec{
						DNSNames:   []string{"example.com"},
						SecretName: "example-com-tls",
						IssuerRef: cmmeta.ObjectReference{
							Name:  "issuer-name",
							Kind:  "Issuer",
							Group: "cert-manager.io",
						},
						Usages: cmapi.DefaultKeyUsages(),
					},
				},
			},
		},
		{
			Name:         "if a Gateway contains multiple listeners that specify the same secretName, it should create a single Certificate",
			Issuer:       acmeIssuer,
			IssuerLister: []runtime.Object{acmeIssuer},
			IngressLike: &gwapi.Gateway{
				ObjectMeta: metav1.ObjectMeta{
					Name:      "gateway-name",
					Namespace: gen.DefaultTestNamespace,
					Annotations: map[string]string{
						cmapi.IngressIssuerNameAnnotationKey: "issuer-name",
						cmapi.IssuerKindAnnotationKey:        "Issuer",
						cmapi.IssuerGroupAnnotationKey:       "cert-manager.io",
					},
					UID: types.UID("gateway-name"),
				},
				Spec: gwapi.GatewaySpec{
					GatewayClassName: "test-gateway",
					Listeners: []gwapi.Listener{{
						Hostname: ptrHostname("example.com"),
						Port:     443,
						Protocol: "HTTPS",
						TLS: &gwapi.GatewayTLSConfig{
							Mode: ptrMode(gwapi.TLSModeTerminate),
							CertificateRefs: []gwapi.SecretObjectReference{
								{
									Group: func() *gwapi.Group { g := gwapi.Group("core"); return &g }(),
									Kind:  func() *gwapi.Kind { k := gwapi.Kind("Secret"); return &k }(),
									Name:  "example-com-tls",
								},
							},
						},
					}, {
						Hostname: ptrHostname("www.example.com"),
						Port:     443,
						Protocol: "HTTPS",
						TLS: &gwapi.GatewayTLSConfig{
							Mode: ptrMode(gwapi.TLSModeTerminate),
							CertificateRefs: []gwapi.SecretObjectReference{
								{
									Group: func() *gwapi.Group { g := gwapi.Group("core"); return &g }(),
									Kind:  func() *gwapi.Kind { k := gwapi.Kind("Secret"); return &k }(),
									Name:  "example-com-tls",
								},
							},
						},
					}, {
						Hostname: ptrHostname("foo.example.com"),
						Port:     443,
						Protocol: "HTTPS",
						TLS: &gwapi.GatewayTLSConfig{
							Mode: ptrMode(gwapi.TLSModeTerminate),
							CertificateRefs: []gwapi.SecretObjectReference{
								{
									Group: func() *gwapi.Group { g := gwapi.Group("core"); return &g }(),
									Kind:  func() *gwapi.Kind { k := gwapi.Kind("Secret"); return &k }(),
									Name:  "example-com-tls",
								},
							},
						},
					}},
				},
			},
			ExpectedEvents: []string{
				`Normal CreateCertificate Successfully created Certificate "example-com-tls"`,
			},
			ExpectedCreate: []*cmapi.Certificate{
				{
					ObjectMeta: metav1.ObjectMeta{
						Name:            "example-com-tls",
						Namespace:       gen.DefaultTestNamespace,
						OwnerReferences: buildGatewayOwnerReferences("gateway-name", gen.DefaultTestNamespace),
					},
					Spec: cmapi.CertificateSpec{
						DNSNames:   []string{"example.com", "www.example.com", "foo.example.com"},
						SecretName: "example-com-tls",
						IssuerRef: cmmeta.ObjectReference{
							Name:  "issuer-name",
							Kind:  "Issuer",
							Group: "cert-manager.io",
						},
						Usages: cmapi.DefaultKeyUsages(),
					},
				},
			},
		},
		{
			Name:         "if a Gateway contains two listeners with different Secret names, it should create two Certificates",
			Issuer:       acmeIssuer,
			IssuerLister: []runtime.Object{acmeIssuer},
			IngressLike: &gwapi.Gateway{
				ObjectMeta: metav1.ObjectMeta{
					Name:      "gateway-name",
					Namespace: gen.DefaultTestNamespace,
					Annotations: map[string]string{
						cmapi.IngressIssuerNameAnnotationKey: "issuer-name",
						cmapi.IssuerKindAnnotationKey:        "Issuer",
						cmapi.IssuerGroupAnnotationKey:       "cert-manager.io",
					},
					UID: types.UID("gateway-name"),
				},
				Spec: gwapi.GatewaySpec{
					GatewayClassName: "test-gateway",
					Listeners: []gwapi.Listener{{
						Hostname: ptrHostname("foo.example.com"),
						Port:     443,
						Protocol: "HTTPS",
						TLS: &gwapi.GatewayTLSConfig{
							Mode: ptrMode(gwapi.TLSModeTerminate),
							CertificateRefs: []gwapi.SecretObjectReference{
								{
									Group: func() *gwapi.Group { g := gwapi.Group("core"); return &g }(),
									Kind:  func() *gwapi.Kind { k := gwapi.Kind("Secret"); return &k }(),
									Name:  "foo-example-com-tls",
								},
							},
						},
					}, {
						Hostname: ptrHostname("bar.example.com"),
						Port:     443,
						Protocol: "HTTPS",
						TLS: &gwapi.GatewayTLSConfig{
							Mode: ptrMode(gwapi.TLSModeTerminate),
							CertificateRefs: []gwapi.SecretObjectReference{
								{
									Group: func() *gwapi.Group { g := gwapi.Group("core"); return &g }(),
									Kind:  func() *gwapi.Kind { k := gwapi.Kind("Secret"); return &k }(),
									Name:  "bar-example-com-tls",
								},
							},
						},
					}},
				},
			},
			ExpectedEvents: []string{
				`Normal CreateCertificate Successfully created Certificate "foo-example-com-tls"`,
				`Normal CreateCertificate Successfully created Certificate "bar-example-com-tls"`,
			},
			ExpectedCreate: []*cmapi.Certificate{
				{
					ObjectMeta: metav1.ObjectMeta{
						Name:            "foo-example-com-tls",
						Namespace:       gen.DefaultTestNamespace,
						OwnerReferences: buildGatewayOwnerReferences("gateway-name", gen.DefaultTestNamespace),
					},
					Spec: cmapi.CertificateSpec{
						DNSNames:   []string{"foo.example.com"},
						SecretName: "foo-example-com-tls",
						IssuerRef: cmmeta.ObjectReference{
							Name:  "issuer-name",
							Kind:  "Issuer",
							Group: "cert-manager.io",
						},
						Usages: cmapi.DefaultKeyUsages(),
					},
				},
				{
					ObjectMeta: metav1.ObjectMeta{
						Name:            "bar-example-com-tls",
						Namespace:       gen.DefaultTestNamespace,
						OwnerReferences: buildGatewayOwnerReferences("gateway-name", gen.DefaultTestNamespace),
					},
					Spec: cmapi.CertificateSpec{
						DNSNames:   []string{"bar.example.com"},
						SecretName: "bar-example-com-tls",
						IssuerRef: cmmeta.ObjectReference{
							Name:  "issuer-name",
							Kind:  "Issuer",
							Group: "cert-manager.io",
						},
						Usages: cmapi.DefaultKeyUsages(),
					},
				},
			},
		},
		{
			Name:   "Failure to translate the Gateway annotations",
			Issuer: acmeIssuer,
			IngressLike: &gwapi.Gateway{
				ObjectMeta: metav1.ObjectMeta{
					Name:      "gateway-name",
					Namespace: gen.DefaultTestNamespace,
					Annotations: map[string]string{
						cmapi.IngressIssuerNameAnnotationKey: "issuer-name",
						cmapi.IssuerKindAnnotationKey:        "Issuer",
						cmapi.IssuerGroupAnnotationKey:       "cert-manager.io",
						cmapi.RenewBeforeAnnotationKey:       "invalid renew before value",
					},
					UID: types.UID("gateway-name"),
				},
				Spec: gwapi.GatewaySpec{
					GatewayClassName: "test-gateway",
					Listeners: []gwapi.Listener{{
						Hostname: ptrHostname("example.com"),
						Port:     443,
						Protocol: "HTTPS",
						TLS: &gwapi.GatewayTLSConfig{
							Mode: ptrMode(gwapi.TLSModeTerminate),
							CertificateRefs: []gwapi.SecretObjectReference{
								{
									Group: func() *gwapi.Group { g := gwapi.Group("core"); return &g }(),
									Kind:  func() *gwapi.Kind { k := gwapi.Kind("Secret"); return &k }(),
									Name:  "example-com-tls",
								},
							},
						},
					}},
				},
			},
			Err: true,
		},
		{
			Name:   "return a single Certificate for a Gateway with a single valid TLS entry with common-name and keyusage annotation",
			Issuer: acmeClusterIssuer,
			IngressLike: &gwapi.Gateway{
				ObjectMeta: metav1.ObjectMeta{
					Name:      "gateway-name",
					Namespace: gen.DefaultTestNamespace,
					Labels: map[string]string{
						"my-test-label": "should be copied",
					},
					Annotations: map[string]string{
						cmapi.IngressClusterIssuerNameAnnotationKey: "issuer-name",
						cmapi.CommonNameAnnotationKey:               "my-cn",
						"cert-manager.io/usages":                    "signing,digital signature,content commitment",
					},
					UID: types.UID("gateway-name"),
				},
				Spec: gwapi.GatewaySpec{
					GatewayClassName: "test-gateway",
					Listeners: []gwapi.Listener{{
						Hostname: ptrHostname("example.com"),
						Port:     443,
						Protocol: "HTTPS",
						TLS: &gwapi.GatewayTLSConfig{
							Mode: ptrMode(gwapi.TLSModeTerminate),
							CertificateRefs: []gwapi.SecretObjectReference{
								{
									Group: func() *gwapi.Group { g := gwapi.Group("core"); return &g }(),
									Kind:  func() *gwapi.Kind { k := gwapi.Kind("Secret"); return &k }(),
									Name:  "example-com-tls",
								},
							},
						},
					}},
				},
			},
			ClusterIssuerLister: []runtime.Object{acmeClusterIssuer},
			ExpectedEvents:      []string{`Normal CreateCertificate Successfully created Certificate "example-com-tls"`},
			ExpectedCreate: []*cmapi.Certificate{
				{
					ObjectMeta: metav1.ObjectMeta{
						Name:      "example-com-tls",
						Namespace: gen.DefaultTestNamespace,
						Labels: map[string]string{
							"my-test-label": "should be copied",
						},
						OwnerReferences: buildGatewayOwnerReferences("gateway-name", gen.DefaultTestNamespace),
					},
					Spec: cmapi.CertificateSpec{
						DNSNames:   []string{"example.com"},
						CommonName: "my-cn",
						SecretName: "example-com-tls",
						IssuerRef: cmmeta.ObjectReference{
							Name: "issuer-name",
							Kind: "ClusterIssuer",
						},
						Usages: []cmapi.KeyUsage{
							cmapi.UsageSigning,
							cmapi.UsageDigitalSignature,
							cmapi.UsageContentCommitment,
						},
					},
				},
			},
		},
	}

	testFn := func(test testT) func(t *testing.T) {
		return func(t *testing.T) {
			var allCMObjects []runtime.Object
			allCMObjects = append(allCMObjects, test.IssuerLister...)
			allCMObjects = append(allCMObjects, test.ClusterIssuerLister...)
			allCMObjects = append(allCMObjects, test.CertificateLister...)
			var expectedActions []testpkg.Action
			for _, cr := range test.ExpectedCreate {
				expectedActions = append(expectedActions,
					testpkg.NewAction(coretesting.NewCreateAction(
						cmapi.SchemeGroupVersion.WithResource("certificates"),
						cr.Namespace,
						cr,
					)),
				)
			}
			for _, cr := range test.ExpectedUpdate {
				expectedActions = append(expectedActions,
					testpkg.NewAction(coretesting.NewUpdateAction(
						cmapi.SchemeGroupVersion.WithResource("certificates"),
						cr.Namespace,
						cr,
					)),
				)
			}
			for _, cr := range test.ExpectedDelete {
				expectedActions = append(expectedActions,
					testpkg.NewAction(coretesting.NewDeleteAction(
						cmapi.SchemeGroupVersion.WithResource("certificates"),
						cr.Namespace,
						cr.Name,
					)))
			}
			b := &testpkg.Builder{
				T:                  t,
				CertManagerObjects: allCMObjects,
				ExpectedActions:    expectedActions,
				ExpectedEvents:     test.ExpectedEvents,
			}
			b.Init()
			defer b.Stop()

			issuerLister := b.FakeCMInformerFactory().Certmanager().V1().Issuers().Lister()
			clusterIssuerLister := b.FakeCMInformerFactory().Certmanager().V1().ClusterIssuers().Lister()

			sync := SyncFnFor(b.Recorder, logr.Discard(), b.CMClient, b.SharedInformerFactory.Certmanager().V1().Certificates().Lister(), controller.IngressShimOptions{
				DefaultIssuerName:                 test.DefaultIssuerName,
				DefaultIssuerKind:                 test.DefaultIssuerKind,
				DefaultIssuerGroup:                test.DefaultIssuerGroup,
				DefaultAutoCertificateAnnotations: []string{"kubernetes.io/tls-acme"},
			}, "cert-manager-test", issuerpkg.NewHelper(issuerLister, clusterIssuerLister))
			b.Start()

			err := sync(context.Background(), test.IngressLike)

			// If test.Err == true, err should not be nil and vice versa
			if test.Err == (err == nil) {
				t.Errorf("Expected error: %v, but got: %v", test.Err, err)
			}

			if err := b.AllEventsCalled(); err != nil {
				t.Error(err)
			}
			if err := b.AllReactorsCalled(); err != nil {
				t.Errorf("Not all expected reactors were called: %v", err)
			}
			if err := b.AllActionsExecuted(); err != nil {
				t.Errorf(err.Error())
			}
		}
	}
	t.Run("ingress-shim", func(t *testing.T) {
		for _, test := range testIngressShim {
			t.Run(test.Name, testFn(test))
		}
	})

	t.Run("gateway-shim", func(t *testing.T) {
		for _, test := range testGatewayShim {
			t.Run(test.Name, testFn(test))
		}
	})

}

type fakeHelper struct {
	issuer cmapi.GenericIssuer
}

func (f *fakeHelper) GetGenericIssuer(ref cmmeta.ObjectReference, ns string) (cmapi.GenericIssuer, error) {
	if f.issuer == nil {
		return nil, fmt.Errorf("no issuer specified on fake helper")
	}
	return f.issuer, nil
}

func TestIssuerForIngress(t *testing.T) {
	type testT struct {
		Ingress       *networkingv1.Ingress
		DefaultName   string
		DefaultKind   string
		DefaultGroup  string
		ExpectedName  string
		ExpectedKind  string
		ExpectedGroup string
		ExpectedError error
	}
	tests := []testT{
		{
			Ingress: buildIngress("name", "namespace", map[string]string{
				cmapi.IngressIssuerNameAnnotationKey: "issuer",
				cmapi.IssuerGroupAnnotationKey:       "foo.bar",
			}),
			DefaultKind:   "Issuer",
			ExpectedName:  "issuer",
			ExpectedKind:  "Issuer",
			ExpectedGroup: "foo.bar",
		},
		{
			Ingress: buildIngress("name", "namespace", map[string]string{
				cmapi.IngressClusterIssuerNameAnnotationKey: "clusterissuer",
			}),
			ExpectedName: "clusterissuer",
			ExpectedKind: "ClusterIssuer",
		},
		{
			Ingress: buildIngress("name", "namespace", map[string]string{
				"kubernetes.io/tls-acme": "true",
			}),
			DefaultName:   "default-name",
			DefaultKind:   "ClusterIssuer",
			DefaultGroup:  "cert-manager.io",
			ExpectedName:  "default-name",
			ExpectedKind:  "ClusterIssuer",
			ExpectedGroup: "cert-manager.io",
		},
		{
			Ingress:       buildIngress("name", "namespace", nil),
			ExpectedError: errors.New("failed to determine issuer name to be used for ingress resource"),
		},
		{
			Ingress: buildIngress("name", "namespace", map[string]string{
				"kubernetes.io/tls-acme": "true",
			}),
			ExpectedError: errors.New("failed to determine issuer name to be used for ingress resource"),
		},
		{
			Ingress: buildIngress("name", "namespace", map[string]string{
				cmapi.IngressClusterIssuerNameAnnotationKey: "clusterissuer",
				cmapi.IngressIssuerNameAnnotationKey:        "issuer",
				cmapi.IssuerGroupAnnotationKey:              "group.io",
			}),
			ExpectedError: errors.New(`both "cert-manager.io/issuer" and "cert-manager.io/cluster-issuer" may not be set, both "cert-manager.io/cluster-issuer" and "cert-manager.io/issuer-group" may not be set`),
		},
	}
	for _, test := range tests {
		defaults := controllerpkg.IngressShimOptions{
			DefaultIssuerKind:  test.DefaultKind,
			DefaultIssuerName:  test.DefaultName,
			DefaultIssuerGroup: test.DefaultGroup,
		}
		name, kind, group, err := issuerForIngressLike(defaults, test.Ingress)
		if err != nil {
			if test.ExpectedError == nil || err.Error() != test.ExpectedError.Error() {
				t.Errorf("unexpected error, exp=%v got=%s", test.ExpectedError, err)
			}
		} else if test.ExpectedError != nil {
			t.Errorf("expected error but got nil: %s", test.ExpectedError)
		}

		if name != test.ExpectedName {
			t.Errorf("expected name to be %q but got %q", test.ExpectedName, name)
		}

		if kind != test.ExpectedKind {
			t.Errorf("expected kind to be %q but got %q", test.ExpectedKind, kind)
		}

		if group != test.ExpectedGroup {
			t.Errorf("expected group to be %q but got %q", test.ExpectedGroup, group)
		}
	}
}

func buildCertificate(name, namespace string, ownerReferences []metav1.OwnerReference) *cmapi.Certificate {
	return &cmapi.Certificate{
		ObjectMeta: metav1.ObjectMeta{
			Name:            name,
			Namespace:       namespace,
			OwnerReferences: ownerReferences,
		},
		Spec: cmapi.CertificateSpec{
			SecretName: name,
		},
	}
}

func buildIngress(name, namespace string, annotations map[string]string) *networkingv1.Ingress {
	return &networkingv1.Ingress{
		ObjectMeta: metav1.ObjectMeta{
			Name:        name,
			Namespace:   namespace,
			Annotations: annotations,
			UID:         types.UID(name),
		},
	}
}

func buildGateway(name, namespace string, annotations map[string]string) *gwapi.Gateway {
	return &gwapi.Gateway{
		ObjectMeta: metav1.ObjectMeta{
			Name:        name,
			Namespace:   namespace,
			Annotations: annotations,
		},
	}
}

func buildIngressOwnerReferences(name, namespace string) []metav1.OwnerReference {
	return []metav1.OwnerReference{
		*metav1.NewControllerRef(buildIngress(name, namespace, nil), ingressV1GVK),
	}
}

// The Gateway name and UID are set to the same.
func buildGatewayOwnerReferences(name, namespace string) []metav1.OwnerReference {
	return []metav1.OwnerReference{
		*metav1.NewControllerRef(buildIngress(name, namespace, nil), gatewayGVK),
	}
}

func ptrHostname(hostname string) *gwapi.Hostname {
	h := gwapi.Hostname(hostname)
	return &h
}

func ptrMode(mode gwapi.TLSModeType) *gwapi.TLSModeType {
	return &mode
}

func Test_validateGatewayListenerBlock(t *testing.T) {
	tests := []struct {
		name     string
		ingLike  metav1.Object
		listener gwapi.Listener
		wantErr  string
	}{
		{
			name: "empty TLS block",
			ingLike: &gwapi.Gateway{
				ObjectMeta: metav1.ObjectMeta{
					Name:      "gateway",
					Namespace: "default",
				},
			},
			listener: gwapi.Listener{
				Hostname: ptrHostname("example.com"),
				Port:     gwapi.PortNumber(443),
				Protocol: gwapi.HTTPSProtocolType,
			},
			wantErr: "spec.listeners[0].tls: Required value: the TLS block cannot be empty",
		},
		{
			name: "empty hostname",
			ingLike: &gwapi.Gateway{
				ObjectMeta: metav1.ObjectMeta{
					Name:      "gateway",
					Namespace: "default",
				},
			},
			listener: gwapi.Listener{
				Hostname: ptrHostname(""),
				Port:     gwapi.PortNumber(443),
				Protocol: gwapi.HTTPSProtocolType,
				TLS: &gwapi.GatewayTLSConfig{
					Mode: ptrMode(gwapi.TLSModeTerminate),
					CertificateRefs: []gwapi.SecretObjectReference{
						{
							Group: func() *gwapi.Group { g := gwapi.Group("core"); return &g }(),
							Kind:  func() *gwapi.Kind { k := gwapi.Kind("Secret"); return &k }(),
							Name:  "example-com",
						},
					},
				},
			},
			wantErr: "spec.listeners[0].hostname: Required value: the hostname cannot be empty",
		},
		{
			name: "empty group",
			ingLike: &gwapi.Gateway{
				ObjectMeta: metav1.ObjectMeta{
					Name:      "example",
					Namespace: "default",
				},
			},
			listener: gwapi.Listener{
				Hostname: ptrHostname("example.com"),
				Port:     gwapi.PortNumber(443),
				Protocol: gwapi.HTTPSProtocolType,
				TLS: &gwapi.GatewayTLSConfig{
					Mode: ptrMode(gwapi.TLSModeTerminate),
					CertificateRefs: []gwapi.SecretObjectReference{
						{
							Group: func() *gwapi.Group { g := gwapi.Group(""); return &g }(),
							Kind:  func() *gwapi.Kind { k := gwapi.Kind("Secret"); return &k }(),
							Name:  "example-com",
						},
					},
				},
			},
			// no group is now supported
			wantErr: "",
		},
		{
			name: "unsupported group",
			listener: gwapi.Listener{
				Hostname: ptrHostname("example.com"),
				Port:     gwapi.PortNumber(443),
				Protocol: gwapi.HTTPSProtocolType,
				TLS: &gwapi.GatewayTLSConfig{
					Mode: ptrMode(gwapi.TLSModeTerminate),
					CertificateRefs: []gwapi.SecretObjectReference{
						{
							Group: func() *gwapi.Group { g := gwapi.Group("invalid"); return &g }(),
							Kind:  func() *gwapi.Kind { k := gwapi.Kind("Secret"); return &k }(),
							Name:  "example-com-tls",
						},
					},
				},
			},
			wantErr: "spec.listeners[0].tls.certificateRef[0].group: Unsupported value: \"invalid\": supported values: \"core\", \"\"",
		},
		{
			name: "unsupported kind",
			listener: gwapi.Listener{
				Hostname: ptrHostname("example.com"),
				Port:     gwapi.PortNumber(443),
				Protocol: gwapi.HTTPSProtocolType,
				TLS: &gwapi.GatewayTLSConfig{
					Mode: ptrMode(gwapi.TLSModeTerminate),
					CertificateRefs: []gwapi.SecretObjectReference{
						{
							Group: func() *gwapi.Group { g := gwapi.Group("core"); return &g }(),
							Kind:  func() *gwapi.Kind { k := gwapi.Kind("SomeOtherKind"); return &k }(),
							Name:  "example-com",
						},
					},
				},
			},
			wantErr: "spec.listeners[0].tls.certificateRef[0].kind: Unsupported value: \"SomeOtherKind\": supported values: \"Secret\", \"\"",
		},
		{
			name: "cross-namespace secret ref",
			ingLike: &gwapi.Gateway{
				ObjectMeta: metav1.ObjectMeta{
					Name:      "example",
					Namespace: "default",
				},
			},
			listener: gwapi.Listener{
				Hostname: ptrHostname("example.com"),
				Port:     gwapi.PortNumber(443),
				Protocol: gwapi.HTTPSProtocolType,
				TLS: &gwapi.GatewayTLSConfig{
					Mode: ptrMode(gwapi.TLSModeTerminate),
					CertificateRefs: []gwapi.SecretObjectReference{
						{
							Group:     func() *gwapi.Group { g := gwapi.Group(""); return &g }(),
							Kind:      func() *gwapi.Kind { k := gwapi.Kind("Secret"); return &k }(),
							Name:      "example-com",
							Namespace: func() *gwapi.Namespace { n := gwapi.Namespace("another-namespace"); return &n }(),
						},
					},
				},
			},
			wantErr: "spec.listeners[0].tls.certificateRef[0].namespace: Invalid value: \"another-namespace\": cross-namespace secret references are not allowed in listeners",
		},
		{
			name: "same namespace secret ref",
			ingLike: &gwapi.Gateway{
				ObjectMeta: metav1.ObjectMeta{
					Name:      "example",
					Namespace: "another-namespace",
				},
			},
			listener: gwapi.Listener{
				Hostname: ptrHostname("example.com"),
				Port:     gwapi.PortNumber(443),
				Protocol: gwapi.HTTPSProtocolType,
				TLS: &gwapi.GatewayTLSConfig{
					Mode: ptrMode(gwapi.TLSModeTerminate),
					CertificateRefs: []gwapi.SecretObjectReference{
						{
							Group:     func() *gwapi.Group { g := gwapi.Group(""); return &g }(),
							Kind:      func() *gwapi.Kind { k := gwapi.Kind("Secret"); return &k }(),
							Name:      "example-com",
							Namespace: func() *gwapi.Namespace { n := gwapi.Namespace("another-namespace"); return &n }(),
						},
					},
				},
			},
			wantErr: "",
		},
	}
	for _, test := range tests {
		t.Run(test.name, func(t *testing.T) {
			gotErr := validateGatewayListenerBlock(field.NewPath("spec", "listeners").Index(0), test.listener, test.ingLike).ToAggregate()
			if test.wantErr == "" {
				assert.NoError(t, gotErr)
			} else {
				assert.EqualError(t, gotErr, test.wantErr)
			}
		})
	}
}

func Test_findCertificatesToBeRemoved(t *testing.T) {
	tests := []struct {
		name            string
		givenCerts      []*cmapi.Certificate
		ingLike         metav1.Object
		wantToBeRemoved []string
	}{
		{
			name: "should not remove Certificate when not owned by the Ingress",
			givenCerts: []*cmapi.Certificate{{
				ObjectMeta: metav1.ObjectMeta{
					Name:            "cert-1",
					Namespace:       "default",
					OwnerReferences: buildGatewayOwnerReferences("ingress-1", "default"),
				}, Spec: cmapi.CertificateSpec{
					SecretName: "secret-name",
				}},
			},
			ingLike: &networkingv1.Ingress{
				ObjectMeta: metav1.ObjectMeta{Name: "ingress-2", Namespace: "default", UID: "ingress-2"},
				Spec:       networkingv1.IngressSpec{TLS: []networkingv1.IngressTLS{{SecretName: "secret-name"}}},
			},
			wantToBeRemoved: nil,
		},
		{
			name: "should not remove Certificate when Ingress references the secretName of the Certificate",
			givenCerts: []*cmapi.Certificate{{
				ObjectMeta: metav1.ObjectMeta{
					Name:            "cert-1",
					Namespace:       "default",
					OwnerReferences: buildGatewayOwnerReferences("ingress-1", "default"),
				}, Spec: cmapi.CertificateSpec{
					SecretName: "secret-name",
				}},
			},
			ingLike: &networkingv1.Ingress{
				ObjectMeta: metav1.ObjectMeta{Name: "ingress-1", Namespace: "default", UID: "ingress-1"},
				Spec:       networkingv1.IngressSpec{TLS: []networkingv1.IngressTLS{{SecretName: "secret-name"}}},
			},
			wantToBeRemoved: nil,
		},
		{
			name: "should remove Certificate when Ingress does not reference the secretName of the Certificate",
			givenCerts: []*cmapi.Certificate{{
				ObjectMeta: metav1.ObjectMeta{
					Name:            "cert-1",
					Namespace:       "default",
					OwnerReferences: buildGatewayOwnerReferences("ingress-1", "default"),
				}, Spec: cmapi.CertificateSpec{
					SecretName: "secret-name",
				}},
			},
			ingLike: &networkingv1.Ingress{
				ObjectMeta: metav1.ObjectMeta{Name: "ingress-1", Namespace: "default", UID: "ingress-1"},
			},
			wantToBeRemoved: []string{"cert-1"},
		},
		{
			name: "should not remove Certificate when not owned by the Gateway",
			givenCerts: []*cmapi.Certificate{{
				ObjectMeta: metav1.ObjectMeta{
					Name:            "cert-1",
					Namespace:       "default",
					OwnerReferences: buildGatewayOwnerReferences("gw-1", "default"),
				}, Spec: cmapi.CertificateSpec{
					SecretName: "secret-name",
				}},
			},
			ingLike: &gwapi.Gateway{
				ObjectMeta: metav1.ObjectMeta{Name: "gw-2", Namespace: "default", UID: "gw-2"},
				Spec: gwapi.GatewaySpec{Listeners: []gwapi.Listener{{
					TLS: &gwapi.GatewayTLSConfig{CertificateRefs: []gwapi.SecretObjectReference{
						{
							Name: "secret-name",
						},
					}},
				}}},
			},
			wantToBeRemoved: nil,
		},
		{
			name: "should remove Certificate when Gateway does not reference the secretName of the Certificate in one of its listers",
			givenCerts: []*cmapi.Certificate{{
				ObjectMeta: metav1.ObjectMeta{
					Name:            "cert-1",
					Namespace:       "default",
					OwnerReferences: buildGatewayOwnerReferences("gw-1", "default"),
				}, Spec: cmapi.CertificateSpec{
					SecretName: "secret-name",
				}},
			},
			ingLike: &gwapi.Gateway{
				ObjectMeta: metav1.ObjectMeta{Name: "gw-1", Namespace: "default", UID: "gw-1"},
				Spec: gwapi.GatewaySpec{Listeners: []gwapi.Listener{
					{TLS: &gwapi.GatewayTLSConfig{CertificateRefs: []gwapi.SecretObjectReference{{Name: "not-secret-name"}}}},
				}},
			},
			wantToBeRemoved: []string{"cert-1"},
		},
		{
			name: "should not remove Certificate when the Gateway references the secretName of the Certificate in one of its listers",
			givenCerts: []*cmapi.Certificate{{
				ObjectMeta: metav1.ObjectMeta{
					Name:            "cert-1",
					Namespace:       "default",
					OwnerReferences: buildGatewayOwnerReferences("gw-1", "default"),
				}, Spec: cmapi.CertificateSpec{
					SecretName: "secret-name",
				}},
			},
			ingLike: &gwapi.Gateway{
				ObjectMeta: metav1.ObjectMeta{Name: "gw-1", Namespace: "default", UID: "gw-1"},
				Spec: gwapi.GatewaySpec{Listeners: []gwapi.Listener{
					{TLS: &gwapi.GatewayTLSConfig{CertificateRefs: []gwapi.SecretObjectReference{{Name: "secret-name"}}}},
				}},
			},
			wantToBeRemoved: nil,
		},
	}
	for _, test := range tests {
		t.Run(test.name, func(t *testing.T) {
			gotCerts := findCertificatesToBeRemoved(test.givenCerts, test.ingLike)
			assert.Equal(t, test.wantToBeRemoved, gotCerts)
		})
	}
}

func Test_secretNameUsedIn_nilPointerGateway(t *testing.T) {
	got := secretNameUsedIn("secret-name", &gwapi.Gateway{
		ObjectMeta: metav1.ObjectMeta{Name: "gw-1", Namespace: "default", UID: "gw-1"},
		Spec: gwapi.GatewaySpec{Listeners: []gwapi.Listener{
			{TLS: nil},
			{TLS: &gwapi.GatewayTLSConfig{CertificateRefs: nil}},
			{TLS: &gwapi.GatewayTLSConfig{CertificateRefs: []gwapi.SecretObjectReference{{Name: "secret-name"}}}},
		}},
	})
	assert.Equal(t, true, got)

	got = secretNameUsedIn("secret-name", &gwapi.Gateway{
		ObjectMeta: metav1.ObjectMeta{Name: "gw-1", Namespace: "default", UID: "gw-1"},
		Spec: gwapi.GatewaySpec{Listeners: []gwapi.Listener{
			{TLS: nil},
			{TLS: &gwapi.GatewayTLSConfig{CertificateRefs: nil}},
		}},
	})
	assert.Equal(t, false, got)
}<|MERGE_RESOLUTION|>--- conflicted
+++ resolved
@@ -1473,11 +1473,7 @@
 			},
 		},
 		{
-<<<<<<< HEAD
-			Name:   "should filter the DNS Names by solvers specified in Issuer",
-=======
 			Name:   "return a single Certificate for an ingress with a single valid TLS entry with common-name and subject street addresses annotation",
->>>>>>> 9f7a4053
 			Issuer: acmeClusterIssuer,
 			IngressLike: &networkingv1.Ingress{
 				ObjectMeta: metav1.ObjectMeta{
@@ -1489,33 +1485,20 @@
 					Annotations: map[string]string{
 						cmapi.IngressClusterIssuerNameAnnotationKey: "issuer-name",
 						cmapi.CommonNameAnnotationKey:               "my-cn",
-<<<<<<< HEAD
-						"cert-manager.io/usages":                    "signing,digital signature,content commitment",
-						cmacme.IgnoreUnmatchedDNSNamesKey: "true",
-=======
 						cmapi.SubjectStreetAddressesAnnotationKey:   `"1725 Slough Avenue, Suite 200, Scranton Business Park"`,
->>>>>>> 9f7a4053
 					},
 					UID: types.UID("ingress-name"),
 				},
 				Spec: networkingv1.IngressSpec{
 					TLS: []networkingv1.IngressTLS{
 						{
-<<<<<<< HEAD
-							Hosts:      []string{"example.com", "www.example.com", "example.org"},
-=======
 							Hosts:      []string{"example.com", "www.example.com"},
->>>>>>> 9f7a4053
 							SecretName: "example-com-tls",
 						},
 					},
 				},
 			},
-<<<<<<< HEAD
-			ClusterIssuerLister: []runtime.Object{acmeClusterIssuerLimitedSolver},
-=======
 			ClusterIssuerLister: []runtime.Object{acmeClusterIssuer},
->>>>>>> 9f7a4053
 			ExpectedEvents:      []string{`Normal CreateCertificate Successfully created Certificate "example-com-tls"`},
 			ExpectedCreate: []*cmapi.Certificate{
 				{
@@ -1535,7 +1518,61 @@
 							Name: "issuer-name",
 							Kind: "ClusterIssuer",
 						},
-<<<<<<< HEAD
+						Subject: &cmapi.X509Subject{
+							StreetAddresses: []string{"1725 Slough Avenue, Suite 200, Scranton Business Park"},
+						},
+						Usages: cmapi.DefaultKeyUsages(),
+					},
+				},
+			},
+		},
+		{
+			Name:   "should filter the DNS Names by solvers specified in Issuer",
+			Issuer: acmeClusterIssuer,
+			IngressLike: &networkingv1.Ingress{
+				ObjectMeta: metav1.ObjectMeta{
+					Name:      "ingress-name",
+					Namespace: gen.DefaultTestNamespace,
+					Labels: map[string]string{
+						"my-test-label": "should be copied",
+					},
+					Annotations: map[string]string{
+						cmapi.IngressClusterIssuerNameAnnotationKey: "issuer-name",
+						cmapi.CommonNameAnnotationKey:               "my-cn",
+						"cert-manager.io/usages":                    "signing,digital signature,content commitment",
+						cmacme.IgnoreUnmatchedDNSNamesKey: "true",
+					},
+					UID: types.UID("ingress-name"),
+				},
+				Spec: networkingv1.IngressSpec{
+					TLS: []networkingv1.IngressTLS{
+						{
+							Hosts:      []string{"example.com", "www.example.com", "example.org"},
+							SecretName: "example-com-tls",
+						},
+					},
+				},
+			},
+			ClusterIssuerLister: []runtime.Object{acmeClusterIssuerLimitedSolver},
+			ExpectedEvents:      []string{`Normal CreateCertificate Successfully created Certificate "example-com-tls"`},
+			ExpectedCreate: []*cmapi.Certificate{
+				{
+					ObjectMeta: metav1.ObjectMeta{
+						Name:      "example-com-tls",
+						Namespace: gen.DefaultTestNamespace,
+						Labels: map[string]string{
+							"my-test-label": "should be copied",
+						},
+						OwnerReferences: buildIngressOwnerReferences("ingress-name", gen.DefaultTestNamespace),
+					},
+					Spec: cmapi.CertificateSpec{
+						DNSNames:   []string{"example.com", "www.example.com"},
+						CommonName: "my-cn",
+						SecretName: "example-com-tls",
+						IssuerRef: cmmeta.ObjectReference{
+							Name: "issuer-name",
+							Kind: "ClusterIssuer",
+						},
 						Usages: []cmapi.KeyUsage{
 							cmapi.UsageSigning,
 							cmapi.UsageDigitalSignature,
@@ -1665,16 +1702,6 @@
 			ExpectedCreate: []*cmapi.Certificate{
 			},
 		},
-=======
-						Subject: &cmapi.X509Subject{
-							StreetAddresses: []string{"1725 Slough Avenue, Suite 200, Scranton Business Park"},
-						},
-						Usages: cmapi.DefaultKeyUsages(),
-					},
-				},
-			},
-		},
->>>>>>> 9f7a4053
 	}
 
 	testGatewayShim := []testT{
