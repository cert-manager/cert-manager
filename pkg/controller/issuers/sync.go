/*
Copyright 2020 The cert-manager Authors.

Licensed under the Apache License, Version 2.0 (the "License");
you may not use this file except in compliance with the License.
You may obtain a copy of the License at

    http://www.apache.org/licenses/LICENSE-2.0

Unless required by applicable law or agreed to in writing, software
distributed under the License is distributed on an "AS IS" BASIS,
WITHOUT WARRANTIES OR CONDITIONS OF ANY KIND, either express or implied.
See the License for the specific language governing permissions and
limitations under the License.
*/

package issuers

import (
	"context"

	corev1 "k8s.io/api/core/v1"
	apiequality "k8s.io/apimachinery/pkg/api/equality"
	metav1 "k8s.io/apimachinery/pkg/apis/meta/v1"
	"k8s.io/apimachinery/pkg/util/errors"

	"github.com/cert-manager/cert-manager/internal/controller/feature"
	internalissuers "github.com/cert-manager/cert-manager/internal/controller/issuers"
	cmapi "github.com/cert-manager/cert-manager/pkg/apis/certmanager/v1"
	logf "github.com/cert-manager/cert-manager/pkg/logs"
	utilfeature "github.com/cert-manager/cert-manager/pkg/util/feature"
)

const (
	errorInitIssuer = "ErrInitIssuer"

	messageErrorInitIssuer = "Error initializing issuer: "
)

func (c *controller) Sync(ctx context.Context, iss *cmapi.Issuer) (err error) {
	log := logf.FromContext(ctx)

<<<<<<< HEAD
	// allow a maximum of 10s
	ctx, cancel := context.WithTimeout(ctx, c.issuerSetupTimeout)
=======
	// allow a maximum of 90s
	ctx, cancel := context.WithTimeout(ctx, time.Second*90)
>>>>>>> 6d6e4ec1
	defer cancel()

	issuerCopy := iss.DeepCopy()
	defer func() {
		if saveErr := c.updateIssuerStatus(ctx, iss, issuerCopy); saveErr != nil {
			err = errors.NewAggregate([]error{saveErr, err})
		}
	}()

	i, err := c.issuerFactory.IssuerFor(issuerCopy)
	if err != nil {
		return err
	}

	err = i.Setup(ctx)
	if err != nil {
		s := messageErrorInitIssuer + err.Error()
		log.V(logf.WarnLevel).Info(s)
		c.recorder.Event(issuerCopy, corev1.EventTypeWarning, errorInitIssuer, s)
		return err
	}

	return nil
}

func (c *controller) updateIssuerStatus(ctx context.Context, old, new *cmapi.Issuer) error {
	if apiequality.Semantic.DeepEqual(old.Status, new.Status) {
		return nil
	}

	if utilfeature.DefaultFeatureGate.Enabled(feature.ServerSideApply) {
		return internalissuers.ApplyIssuerStatus(ctx, c.cmClient, c.fieldManager, new)
	} else {
		_, err := c.cmClient.CertmanagerV1().Issuers(new.Namespace).UpdateStatus(ctx, new, metav1.UpdateOptions{})
		return err
	}
}<|MERGE_RESOLUTION|>--- conflicted
+++ resolved
@@ -18,6 +18,7 @@
 
 import (
 	"context"
+	"time"
 
 	corev1 "k8s.io/api/core/v1"
 	apiequality "k8s.io/apimachinery/pkg/api/equality"
@@ -40,13 +41,8 @@
 func (c *controller) Sync(ctx context.Context, iss *cmapi.Issuer) (err error) {
 	log := logf.FromContext(ctx)
 
-<<<<<<< HEAD
-	// allow a maximum of 10s
-	ctx, cancel := context.WithTimeout(ctx, c.issuerSetupTimeout)
-=======
 	// allow a maximum of 90s
 	ctx, cancel := context.WithTimeout(ctx, time.Second*90)
->>>>>>> 6d6e4ec1
 	defer cancel()
 
 	issuerCopy := iss.DeepCopy()
