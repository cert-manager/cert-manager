/*
Copyright 2018 The Jetstack cert-manager contributors.

Licensed under the Apache License, Version 2.0 (the "License");
you may not use this file except in compliance with the License.
You may obtain a copy of the License at

    http://www.apache.org/licenses/LICENSE-2.0

Unless required by applicable law or agreed to in writing, software
distributed under the License is distributed on an "AS IS" BASIS,
WITHOUT WARRANTIES OR CONDITIONS OF ANY KIND, either express or implied.
See the License for the specific language governing permissions and
limitations under the License.
*/

package dns

import (
	"context"
	"fmt"
	"strings"
	"time"

	"github.com/golang/glog"
	"github.com/pkg/errors"
	corev1listers "k8s.io/client-go/listers/core/v1"

	"github.com/jetstack/cert-manager/pkg/apis/certmanager/v1alpha1"
	"github.com/jetstack/cert-manager/pkg/controller"
	"github.com/jetstack/cert-manager/pkg/issuer/acme/dns/acmedns"
	"github.com/jetstack/cert-manager/pkg/issuer/acme/dns/akamai"
	"github.com/jetstack/cert-manager/pkg/issuer/acme/dns/azuredns"
	"github.com/jetstack/cert-manager/pkg/issuer/acme/dns/clouddns"
	"github.com/jetstack/cert-manager/pkg/issuer/acme/dns/cloudflare"
<<<<<<< HEAD
	"github.com/jetstack/cert-manager/pkg/issuer/acme/dns/ovh"
=======
	"github.com/jetstack/cert-manager/pkg/issuer/acme/dns/digitalocean"
>>>>>>> 86ef1db8
	"github.com/jetstack/cert-manager/pkg/issuer/acme/dns/rfc2136"
	"github.com/jetstack/cert-manager/pkg/issuer/acme/dns/route53"
	"github.com/jetstack/cert-manager/pkg/issuer/acme/dns/util"
)

const (
	cloudDNSServiceAccountKey = "service-account.json"
)

type solver interface {
	Present(domain, token, key string) error
	CleanUp(domain, token, key string) error
	Timeout() (timeout, interval time.Duration)
}

// dnsProviderConstructors defines how each provider may be constructed.
// It is useful for mocking out a given provider since an alternate set of
// constructors may be set.
type dnsProviderConstructors struct {
<<<<<<< HEAD
	cloudDNS   func(project string, serviceAccount []byte, dns01Nameservers []string, ambient bool) (*clouddns.DNSProvider, error)
	cloudFlare func(email, apikey string, dns01Nameservers []string) (*cloudflare.DNSProvider, error)
	route53    func(accessKey, secretKey, hostedZoneID, region string, ambient bool, dns01Nameservers []string) (*route53.DNSProvider, error)
	azureDNS   func(clientID, clientSecret, subscriptionID, tenentID, resourceGroupName, hostedZoneName string, dns01Nameservers []string) (*azuredns.DNSProvider, error)
	acmeDNS    func(host string, accountJson []byte, dns01Nameservers []string) (*acmedns.DNSProvider, error)
	rfc2136    func(nameserver, tsigAlgorithm, tsigKeyName, tsigSecret string, dns01Nameservers []string) (*rfc2136.DNSProvider, error)
	ovh        func(endpoint, applicationKey, applicationSecret, consumerKey string, dns01Nameservers []string) (*ovh.DNSProvider, error)
=======
	cloudDNS     func(project string, serviceAccount []byte, dns01Nameservers []string, ambient bool) (*clouddns.DNSProvider, error)
	cloudFlare   func(email, apikey string, dns01Nameservers []string) (*cloudflare.DNSProvider, error)
	route53      func(accessKey, secretKey, hostedZoneID, region string, ambient bool, dns01Nameservers []string) (*route53.DNSProvider, error)
	azureDNS     func(clientID, clientSecret, subscriptionID, tenentID, resourceGroupName, hostedZoneName string, dns01Nameservers []string) (*azuredns.DNSProvider, error)
	acmeDNS      func(host string, accountJson []byte, dns01Nameservers []string) (*acmedns.DNSProvider, error)
	rfc2136      func(nameserver, tsigAlgorithm, tsigKeyName, tsigSecret string, dns01Nameservers []string) (*rfc2136.DNSProvider, error)
	digitalOcean func(token string, dns01Nameservers []string) (*digitalocean.DNSProvider, error)
>>>>>>> 86ef1db8
}

// Solver is a solver for the acme dns01 challenge.
// Given a Certificate object, it determines the correct DNS provider based on
// the certificate, and configures it based on the referenced issuer.
type Solver struct {
	*controller.Context
	secretLister            corev1listers.SecretLister
	dnsProviderConstructors dnsProviderConstructors
}

// Present performs the work to configure DNS to resolve a DNS01 challenge.
func (s *Solver) Present(ctx context.Context, issuer v1alpha1.GenericIssuer, ch *v1alpha1.Challenge) error {
	if ch.Spec.Config.DNS01 == nil {
		return fmt.Errorf("challenge dns config must be specified")
	}

	slv, err := s.solverForChallenge(issuer, ch)
	if err != nil {
		return err
	}

	glog.Infof("Presenting DNS01 challenge for domain %q", ch.Spec.DNSName)
	return slv.Present(ch.Spec.DNSName, ch.Spec.Token, ch.Spec.Key)
}

// Check verifies that the DNS records for the ACME challenge have propagated.
func (s *Solver) Check(ch *v1alpha1.Challenge) (bool, error) {
	fqdn, value, ttl, err := util.DNS01Record(ch.Spec.DNSName, ch.Spec.Key, s.DNS01Nameservers)
	if err != nil {
		return false, err
	}

	glog.Infof("Checking DNS propagation for %q using name servers: %v", ch.Spec.DNSName, s.Context.DNS01Nameservers)

	ok, err := util.PreCheckDNS(fqdn, value, s.Context.DNS01Nameservers)
	if err != nil {
		return false, err
	}
	if !ok {
		glog.Infof("DNS record for %q not yet propagated", ch.Spec.DNSName)
		return false, nil
	}

	glog.Infof("Waiting DNS record TTL (%ds) to allow propagation of DNS record for domain %q", ttl, fqdn)
	time.Sleep(time.Second * time.Duration(ttl))
	glog.Infof("ACME DNS01 validation record propagated for %q", fqdn)

	return true, nil
}

// CleanUp removes DNS records which are no longer needed after
// certificate issuance.
func (s *Solver) CleanUp(ctx context.Context, issuer v1alpha1.GenericIssuer, ch *v1alpha1.Challenge) error {
	if ch.Spec.Config.DNS01 == nil {
		return fmt.Errorf("challenge dns config must be specified")
	}

	slv, err := s.solverForChallenge(issuer, ch)
	if err != nil {
		return err
	}

	return slv.CleanUp(ch.Spec.DNSName, ch.Spec.Token, ch.Spec.Key)
}

// solverForChallenge returns a Solver for the given providerName.
// The providerName is the name of an ACME DNS-01 challenge provider as
// specified on the Issuer resource for the Solver.
func (s *Solver) solverForChallenge(issuer v1alpha1.GenericIssuer, ch *v1alpha1.Challenge) (solver, error) {
	resourceNamespace := s.ResourceNamespace(issuer)
	canUseAmbientCredentials := s.CanUseAmbientCredentials(issuer)

	providerName := ch.Spec.Config.DNS01.Provider
	if providerName == "" {
		return nil, fmt.Errorf("dns01 challenge provider name must be set")
	}

	providerConfig, err := issuer.GetSpec().ACME.DNS01.Provider(providerName)
	if err != nil {
		return nil, err
	}

	var impl solver
	switch {
	case providerConfig.Akamai != nil:
		clientToken, err := s.loadSecretData(&providerConfig.Akamai.ClientToken, resourceNamespace)
		if err != nil {
			return nil, errors.Wrap(err, "error getting akamai client token")
		}

		clientSecret, err := s.loadSecretData(&providerConfig.Akamai.ClientSecret, resourceNamespace)
		if err != nil {
			return nil, errors.Wrap(err, "error getting akamai client secret")
		}

		accessToken, err := s.loadSecretData(&providerConfig.Akamai.AccessToken, resourceNamespace)
		if err != nil {
			return nil, errors.Wrap(err, "error getting akamai access token")
		}

		impl, err = akamai.NewDNSProvider(
			providerConfig.Akamai.ServiceConsumerDomain,
			string(clientToken),
			string(clientSecret),
			string(accessToken),
			s.DNS01Nameservers)
		if err != nil {
			return nil, errors.Wrap(err, "error instantiating akamai challenge solver")
		}
	case providerConfig.CloudDNS != nil:
		var keyData []byte

		// if the serviceAccount.name field is set, we will load credentials from
		// that secret.
		// If it is not set, we will attempt to instantiate the provider using
		// ambient credentials (if enabled).
		if providerConfig.CloudDNS.ServiceAccount.Name != "" {
			saSecret, err := s.secretLister.Secrets(resourceNamespace).Get(providerConfig.CloudDNS.ServiceAccount.Name)
			if err != nil {
				return nil, fmt.Errorf("error getting clouddns service account: %s", err)
			}

			saKey := providerConfig.CloudDNS.ServiceAccount.Key
			keyData = saSecret.Data[saKey]
			if len(keyData) == 0 {
				return nil, fmt.Errorf("specfied key %q not found in secret %s/%s", saKey, saSecret.Namespace, saSecret.Name)
			}
		}

		// attempt to construct the cloud dns provider
		impl, err = s.dnsProviderConstructors.cloudDNS(providerConfig.CloudDNS.Project, keyData, s.DNS01Nameservers, s.CanUseAmbientCredentials(issuer))
		if err != nil {
			return nil, fmt.Errorf("error instantiating google clouddns challenge solver: %s", err)
		}
	case providerConfig.Cloudflare != nil:
		apiKeySecret, err := s.secretLister.Secrets(resourceNamespace).Get(providerConfig.Cloudflare.APIKey.Name)
		if err != nil {
			return nil, fmt.Errorf("error getting cloudflare service account: %s", err)
		}

		email := providerConfig.Cloudflare.Email
		apiKey := string(apiKeySecret.Data[providerConfig.Cloudflare.APIKey.Key])

		impl, err = s.dnsProviderConstructors.cloudFlare(email, apiKey, s.DNS01Nameservers)
		if err != nil {
			return nil, fmt.Errorf("error instantiating cloudflare challenge solver: %s", err)
		}
	case providerConfig.DigitalOcean != nil:
		apiTokenSecret, err := s.secretLister.Secrets(resourceNamespace).Get(providerConfig.DigitalOcean.Token.Name)
		if err != nil {
			return nil, fmt.Errorf("error getting digitalocean token: %s", err)
		}

		apiToken := string(apiTokenSecret.Data[providerConfig.DigitalOcean.Token.Key])

		impl, err = s.dnsProviderConstructors.digitalOcean(strings.TrimSpace(apiToken), s.DNS01Nameservers)
		if err != nil {
			return nil, fmt.Errorf("error instantiating digitalocean challenge solver: %s", err.Error())
		}
	case providerConfig.Route53 != nil:
		secretAccessKey := ""
		if providerConfig.Route53.SecretAccessKey.Name != "" {
			secretAccessKeySecret, err := s.secretLister.Secrets(resourceNamespace).Get(providerConfig.Route53.SecretAccessKey.Name)
			if err != nil {
				return nil, fmt.Errorf("error getting route53 secret access key: %s", err)
			}

			secretAccessKeyBytes, ok := secretAccessKeySecret.Data[providerConfig.Route53.SecretAccessKey.Key]
			if !ok {
				return nil, fmt.Errorf("error getting route53 secret access key: key '%s' not found in secret", providerConfig.Route53.SecretAccessKey.Key)
			}
			secretAccessKey = string(secretAccessKeyBytes)
		}

		impl, err = s.dnsProviderConstructors.route53(
			strings.TrimSpace(providerConfig.Route53.AccessKeyID),
			strings.TrimSpace(secretAccessKey),
			providerConfig.Route53.HostedZoneID,
			providerConfig.Route53.Region,
			canUseAmbientCredentials,
			s.DNS01Nameservers,
		)
		if err != nil {
			return nil, fmt.Errorf("error instantiating route53 challenge solver: %s", err)
		}
	case providerConfig.AzureDNS != nil:
		clientSecret, err := s.secretLister.Secrets(resourceNamespace).Get(providerConfig.AzureDNS.ClientSecret.Name)
		if err != nil {
			return nil, fmt.Errorf("error getting azuredns client secret: %s", err)
		}

		clientSecretBytes, ok := clientSecret.Data[providerConfig.AzureDNS.ClientSecret.Key]
		if !ok {
			return nil, fmt.Errorf("error getting azure dns client secret: key '%s' not found in secret", providerConfig.AzureDNS.ClientSecret.Key)
		}

		impl, err = s.dnsProviderConstructors.azureDNS(
			providerConfig.AzureDNS.ClientID,
			string(clientSecretBytes),
			providerConfig.AzureDNS.SubscriptionID,
			providerConfig.AzureDNS.TenantID,
			providerConfig.AzureDNS.ResourceGroupName,
			providerConfig.AzureDNS.HostedZoneName,
			s.DNS01Nameservers,
		)
		if err != nil {
			return nil, fmt.Errorf("error instantiating azuredns challenge solver: %s", err)
		}
	case providerConfig.AcmeDNS != nil:
		accountSecret, err := s.secretLister.Secrets(resourceNamespace).Get(providerConfig.AcmeDNS.AccountSecret.Name)
		if err != nil {
			return nil, fmt.Errorf("error getting acmedns accounts secret: %s", err)
		}

		accountSecretBytes, ok := accountSecret.Data[providerConfig.AcmeDNS.AccountSecret.Key]
		if !ok {
			return nil, fmt.Errorf("error getting acmedns accounts secret: key '%s' not found in secret", providerConfig.AcmeDNS.AccountSecret.Key)
		}

		impl, err = s.dnsProviderConstructors.acmeDNS(
			providerConfig.AcmeDNS.Host,
			accountSecretBytes,
			s.DNS01Nameservers,
		)
		if err != nil {
			return nil, fmt.Errorf("error instantiating acmedns challenge solver: %s", err)
		}
	case providerConfig.RFC2136 != nil:
		var secret string
		if len(providerConfig.RFC2136.TSIGSecret.Name) > 0 {
			tsigSecret, err := s.secretLister.Secrets(resourceNamespace).Get(providerConfig.RFC2136.TSIGSecret.Name)
			if err != nil {
				return nil, fmt.Errorf("error getting rfc2136 service account: %s", err.Error())
			}
			secretBytes, ok := tsigSecret.Data[providerConfig.RFC2136.TSIGSecret.Key]
			if !ok {
				return nil, fmt.Errorf("error getting rfc2136 secret key: key '%s' not found in secret", providerConfig.RFC2136.TSIGSecret.Key)
			}
			secret = string(secretBytes)
		}

		impl, err = s.dnsProviderConstructors.rfc2136(
			providerConfig.RFC2136.Nameserver,
			string(providerConfig.RFC2136.TSIGAlgorithm),
			providerConfig.RFC2136.TSIGKeyName,
			secret,
			s.DNS01Nameservers,
		)
		if err != nil {
			return nil, fmt.Errorf("error instantiating rfc2136 challenge solver: %s", err.Error())
		}
	case providerConfig.OVH != nil:
		applicationSecret := ""
		if providerConfig.OVH.ApplicationSecret.Name != "" {
			secret, err := s.secretLister.Secrets(resourceNamespace).Get(providerConfig.OVH.ApplicationSecret.Name)
			if err != nil {
				return nil, fmt.Errorf("error getting ovh secret applicationSecret: %s", err)
			}

			secretBytes, ok := secret.Data[providerConfig.OVH.ApplicationSecret.Key]
			if !ok {
				return nil, fmt.Errorf("error getting ovh secret applicationSecret: key '%s' not found in secret", providerConfig.OVH.ApplicationSecret.Key)
			}
			applicationSecret = string(secretBytes)
		}
		consumerKey := ""
		if providerConfig.OVH.ConsumerKey.Name != "" {
			secret, err := s.secretLister.Secrets(resourceNamespace).Get(providerConfig.OVH.ConsumerKey.Name)
			if err != nil {
				return nil, fmt.Errorf("error getting ovh secret consumerKey: %s", err)
			}

			secretBytes, ok := secret.Data[providerConfig.OVH.ConsumerKey.Key]
			if !ok {
				return nil, fmt.Errorf("error getting ovh secret consumerKey: key '%s' not found in secret", providerConfig.OVH.ConsumerKey.Key)
			}
			consumerKey = string(secretBytes)
		}

		impl, err = s.dnsProviderConstructors.ovh(
			strings.TrimSpace(providerConfig.OVH.Endpoint),
			strings.TrimSpace(providerConfig.OVH.ApplicationKey),
			strings.TrimSpace(applicationSecret),
			strings.TrimSpace(consumerKey),
			s.DNS01Nameservers,
		)
		if err != nil {
			return nil, fmt.Errorf("error instantiating ovh challenge solver: %s", err)
		}
	default:
		return nil, fmt.Errorf("no dns provider config specified for provider %q", providerName)
	}

	return impl, nil
}

// NewSolver creates a Solver which can instantiate the appropriate DNS
// provider.
func NewSolver(ctx *controller.Context) *Solver {
	return &Solver{
		ctx,
		ctx.KubeSharedInformerFactory.Core().V1().Secrets().Lister(),
		dnsProviderConstructors{
			clouddns.NewDNSProvider,
			cloudflare.NewDNSProviderCredentials,
			route53.NewDNSProvider,
			azuredns.NewDNSProviderCredentials,
			acmedns.NewDNSProviderHostBytes,
			rfc2136.NewDNSProviderCredentials,
<<<<<<< HEAD
			ovh.NewDNSProvider,
=======
			digitalocean.NewDNSProviderCredentials,
>>>>>>> 86ef1db8
		},
	}
}

func (s *Solver) loadSecretData(selector *v1alpha1.SecretKeySelector, ns string) ([]byte, error) {
	secret, err := s.secretLister.Secrets(ns).Get(selector.Name)
	if err != nil {
		return nil, errors.Wrapf(err, "failed to load secret %q", ns+"/"+selector.Name)
	}

	if data, ok := secret.Data[selector.Key]; ok {
		return data, nil
	}

	return nil, errors.Errorf("no key %q in secret %q", selector.Key, ns+"/"+selector.Name)
}<|MERGE_RESOLUTION|>--- conflicted
+++ resolved
@@ -33,11 +33,8 @@
 	"github.com/jetstack/cert-manager/pkg/issuer/acme/dns/azuredns"
 	"github.com/jetstack/cert-manager/pkg/issuer/acme/dns/clouddns"
 	"github.com/jetstack/cert-manager/pkg/issuer/acme/dns/cloudflare"
-<<<<<<< HEAD
+	"github.com/jetstack/cert-manager/pkg/issuer/acme/dns/digitalocean"
 	"github.com/jetstack/cert-manager/pkg/issuer/acme/dns/ovh"
-=======
-	"github.com/jetstack/cert-manager/pkg/issuer/acme/dns/digitalocean"
->>>>>>> 86ef1db8
 	"github.com/jetstack/cert-manager/pkg/issuer/acme/dns/rfc2136"
 	"github.com/jetstack/cert-manager/pkg/issuer/acme/dns/route53"
 	"github.com/jetstack/cert-manager/pkg/issuer/acme/dns/util"
@@ -57,15 +54,6 @@
 // It is useful for mocking out a given provider since an alternate set of
 // constructors may be set.
 type dnsProviderConstructors struct {
-<<<<<<< HEAD
-	cloudDNS   func(project string, serviceAccount []byte, dns01Nameservers []string, ambient bool) (*clouddns.DNSProvider, error)
-	cloudFlare func(email, apikey string, dns01Nameservers []string) (*cloudflare.DNSProvider, error)
-	route53    func(accessKey, secretKey, hostedZoneID, region string, ambient bool, dns01Nameservers []string) (*route53.DNSProvider, error)
-	azureDNS   func(clientID, clientSecret, subscriptionID, tenentID, resourceGroupName, hostedZoneName string, dns01Nameservers []string) (*azuredns.DNSProvider, error)
-	acmeDNS    func(host string, accountJson []byte, dns01Nameservers []string) (*acmedns.DNSProvider, error)
-	rfc2136    func(nameserver, tsigAlgorithm, tsigKeyName, tsigSecret string, dns01Nameservers []string) (*rfc2136.DNSProvider, error)
-	ovh        func(endpoint, applicationKey, applicationSecret, consumerKey string, dns01Nameservers []string) (*ovh.DNSProvider, error)
-=======
 	cloudDNS     func(project string, serviceAccount []byte, dns01Nameservers []string, ambient bool) (*clouddns.DNSProvider, error)
 	cloudFlare   func(email, apikey string, dns01Nameservers []string) (*cloudflare.DNSProvider, error)
 	route53      func(accessKey, secretKey, hostedZoneID, region string, ambient bool, dns01Nameservers []string) (*route53.DNSProvider, error)
@@ -73,7 +61,7 @@
 	acmeDNS      func(host string, accountJson []byte, dns01Nameservers []string) (*acmedns.DNSProvider, error)
 	rfc2136      func(nameserver, tsigAlgorithm, tsigKeyName, tsigSecret string, dns01Nameservers []string) (*rfc2136.DNSProvider, error)
 	digitalOcean func(token string, dns01Nameservers []string) (*digitalocean.DNSProvider, error)
->>>>>>> 86ef1db8
+	ovh          func(endpoint, applicationKey, applicationSecret, consumerKey string, dns01Nameservers []string) (*ovh.DNSProvider, error)
 }
 
 // Solver is a solver for the acme dns01 challenge.
@@ -384,11 +372,8 @@
 			azuredns.NewDNSProviderCredentials,
 			acmedns.NewDNSProviderHostBytes,
 			rfc2136.NewDNSProviderCredentials,
-<<<<<<< HEAD
+			digitalocean.NewDNSProviderCredentials,
 			ovh.NewDNSProvider,
-=======
-			digitalocean.NewDNSProviderCredentials,
->>>>>>> 86ef1db8
 		},
 	}
 }
