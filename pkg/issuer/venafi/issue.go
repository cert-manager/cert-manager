/*
Copyright 2018 The Jetstack cert-manager contributors.

Licensed under the Apache License, Version 2.0 (the "License");
you may not use this file except in compliance with the License.
You may obtain a copy of the License at

    http://www.apache.org/licenses/LICENSE-2.0

Unless required by applicable law or agreed to in writing, software
distributed under the License is distributed on an "AS IS" BASIS,
WITHOUT WARRANTIES OR CONDITIONS OF ANY KIND, either express or implied.
See the License for the specific language governing permissions and
limitations under the License.
*/

package venafi

import (
	"context"
	"crypto/x509"
	"fmt"
	"strings"
	"time"

	"github.com/Venafi/vcert/pkg/certificate"
	"github.com/Venafi/vcert/pkg/endpoint"
	corev1 "k8s.io/api/core/v1"
	"k8s.io/klog"

	"github.com/jetstack/cert-manager/pkg/apis/certmanager/v1alpha1"
	"github.com/jetstack/cert-manager/pkg/issuer"
	logf "github.com/jetstack/cert-manager/pkg/logs"
	"github.com/jetstack/cert-manager/pkg/util/pki"
)

const (
	reasonErrorPrivateKey = "PrivateKey"
)

// Issue will attempt to issue a new certificate from the Venafi Issuer.
// The control flow is as follows:
// - Attempt to retrieve the existing private key
// 		- If it does not exist, generate one
// - Generate a certificate template
// - Read the zone configuration from the Venafi server
// - Create a Venafi request based on the certificate template
// - Set defaults on the request based on the zone
// - Validate the request against the zone
// - Submit the request
// - Wait for the request to be fulfilled and the certificate to be available
func (v *Venafi) Issue(ctx context.Context, crt *v1alpha1.Certificate) (*issuer.IssueResponse, error) {
	log := logf.FromContext(ctx, "venafi")
	log = logf.WithResource(log, crt)
	log = log.WithValues(logf.RelatedResourceNameKey, crt.Spec.SecretName, logf.RelatedResourceKindKey, "Secret")
	dbg := log.V(logf.DebugLevel)

	dbg.Info("issue method called")
	v.Recorder.Event(crt, corev1.EventTypeNormal, "Issuing", "Requesting new certificate...")

	// Always generate a new private key, as some Venafi configurations mandate
	// unique private keys per issuance.
	dbg.Info("generating new private key for certificate")
	signeeKey, err := pki.GeneratePrivateKeyForCertificate(crt)
	if err != nil {
		log.Error(err, "failed to generate private key for certificate")
		v.Recorder.Eventf(crt, corev1.EventTypeWarning, "PrivateKeyError", "Error generating certificate private key: %v", err)
		// don't trigger a retry. An error from this function implies some
		// invalid input parameters, and retrying without updating the
		// resource will not help.
		return nil, nil
	}

	dbg.Info("generated new private key")
	v.Recorder.Event(crt, corev1.EventTypeNormal, "GenerateKey", "Generated new private key")

	// extract the public component of the key
	dbg.Info("extracting public key from private key")
	signeePublicKey, err := pki.PublicKeyForPrivateKey(signeeKey)
	if err != nil {
		klog.Errorf("Error getting public key from private key: %v", err)
		return nil, err
	}

	// We build a x509.Certificate as the vcert library has support for converting
	// this into its own internal Certificate Request type.
	dbg.Info("constructing certificate request template to submit to venafi")
	tmpl, err := pki.GenerateTemplate(crt)
	if err != nil {
		return nil, err
	}

	// TODO: we need some way to detect fields are defaulted on the template,
	// or otherwise move certificate/csr template defaulting into its own
	// function within the PKI package.
	// For now, we manually 'fix' the certificate template returned above
	if len(crt.Spec.Organization) == 0 {
		tmpl.Subject.Organization = []string{}
	}

	// set the PublicKey field on the certificate template so it can be checked
	// by the vcert library
	tmpl.PublicKey = signeePublicKey

	// Retrieve a copy of the Venafi zone.
	// This contains default values and policy control info that we can apply
	// and check against locally.
	dbg.Info("reading venafi zone configuration")
	zoneCfg, err := v.client.ReadZoneConfiguration()
	if err != nil {
		v.Recorder.Eventf(crt, corev1.EventTypeWarning, "ReadZone", "Failed to read Venafi zone configuration: %v", err)
		return nil, err
	}

	//// Begin building Venafi certificate Request

	// Create a vcert Request structure
	vreq := newVRequest(tmpl)
	vreq.PrivateKey = signeeKey

	// Apply default values from the Venafi zone
	dbg.Info("applying default venafi zone values to request")
	zoneCfg.UpdateCertificateRequest(vreq)

	dbg.Info("validating venafi certificate request")
	err = zoneCfg.ValidateCertificateRequest(vreq)
	if err != nil {
		// TODO: set a certificate status condition instead of firing an event
		// in case this step is particularly chatty
		v.Recorder.Eventf(crt, corev1.EventTypeWarning, "Validate", "Failed to validate certificate against Venafi zone: %v", err)
		return nil, err
	}
	dbg.Info("validated venafi certificate request")
	v.Recorder.Eventf(crt, corev1.EventTypeNormal, "Validate", "Validated certificate request against Venafi zone policy")

	// Generate the actual x509 CSR and set it on the vreq
	dbg.Info("generating CSR to submit to venafi")
	err = vreq.GenerateCSR()
	if err != nil {
		v.Recorder.Eventf(crt, corev1.EventTypeWarning, "GenerateCSR", "Failed to generate a CSR for the certificate: %v", err)
		return nil, err
	}

	// We mark the request as having a user provided CSR, as we have manually
	// generated it in the lines above.
	// Setting this will prevent a new private key being generated by vcert.
	vreq.CsrOrigin = certificate.UserProvidedCSR
	// TODO: better set the timeout here. Right now, we'll block for this amount of time.
	vreq.Timeout = time.Minute * 5

	v.Recorder.Eventf(crt, corev1.EventTypeNormal, "Requesting", "Requesting certificate from Venafi server...")
	// Actually send a request to the Venafi server for a certificate.
	dbg.Info("submitting generated CSR to venafi")
	requestID, err := v.client.RequestCertificate(vreq)
	if err != nil {
		v.Recorder.Eventf(crt, corev1.EventTypeWarning, "Request", "Failed to request a certificate from Venafi: %v", err)
		return nil, err
	}

	dbg.Info("successfully submitted request. attempting to pickup certificate from venafi server...")
	// Set the PickupID so vcert does not have to look it up by the fingerprint
	vreq.PickupID = requestID

	// TODO: we probably need to check the error response here, as the certificate
	// may still be provisioning.
	// If so, we may *also* want to consider storing the pickup ID somewhere too
	// so we can attempt to retrieve the certificate on the next sync (i.e. wait
	// for issuance asynchronously).
	pemCollection, err := v.client.RetrieveCertificate(vreq)

	// Check some known error types
	if err, ok := err.(endpoint.ErrCertificatePending); ok {
		log.Error(err, "venafi certificate still in a pending state, the request will be retried")
		v.Recorder.Eventf(crt, corev1.EventTypeWarning, "Retrieve", "Failed to retrieve a certificate from Venafi, still pending: %v", err)
		return nil, fmt.Errorf("Venafi certificate still pending: %v", err)
	}
	if err, ok := err.(endpoint.ErrRetrieveCertificateTimeout); ok {
		log.Error(err, "timed out waiting for venafi certificate, the request will be retried")
		v.Recorder.Eventf(crt, corev1.EventTypeWarning, "Retrieve", "Failed to retrieve a certificate from Venafi, timed out: %v", err)
		return nil, fmt.Errorf("Timed out waiting for certificate: %v", err)
	}
	if err != nil {
		log.Error(err, "failed to obtain venafi certificate")
		v.Recorder.Eventf(crt, corev1.EventTypeWarning, "Retrieve", "Failed to retrieve a certificate from Venafi: %v", err)
		return nil, err
	}
	log.Info("successfully fetched signed certificate from venafi")
	v.Recorder.Eventf(crt, corev1.EventTypeNormal, "Retrieve", "Retrieved certificate from Venafi server")

	// Encode the private key ready to be saved
<<<<<<< HEAD
	pk, err := pki.EncodePrivateKey(signeeKey, crt.Spec.KeyEncoding)
=======
	dbg.Info("encoding generated private key")
	pk, err := pki.EncodePrivateKey(signeeKey)
>>>>>>> 9c6d81a9
	if err != nil {
		return nil, err
	}

	dbg.Info("constructing certificate chain PEM and returning data")
	// Construct the certificate chain and return the new keypair
	cs := append([]string{pemCollection.Certificate}, pemCollection.Chain...)
	chain := strings.Join(cs, "\n")
	return &issuer.IssueResponse{
		PrivateKey:  pk,
		Certificate: []byte(chain),
		// TODO: obtain CA certificate somehow
		// CA: []byte{},
	}, nil
}

func newVRequest(cert *x509.Certificate) *certificate.Request {
	req := certificate.NewRequest(cert)
	// overwrite entire Subject block
	req.Subject = cert.Subject
	return req
}<|MERGE_RESOLUTION|>--- conflicted
+++ resolved
@@ -188,12 +188,9 @@
 	v.Recorder.Eventf(crt, corev1.EventTypeNormal, "Retrieve", "Retrieved certificate from Venafi server")
 
 	// Encode the private key ready to be saved
-<<<<<<< HEAD
+	dbg.Info("encoding generated private key")
 	pk, err := pki.EncodePrivateKey(signeeKey, crt.Spec.KeyEncoding)
-=======
-	dbg.Info("encoding generated private key")
-	pk, err := pki.EncodePrivateKey(signeeKey)
->>>>>>> 9c6d81a9
+
 	if err != nil {
 		return nil, err
 	}
