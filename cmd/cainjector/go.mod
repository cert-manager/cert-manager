module github.com/cert-manager/cert-manager/cainjector-binary

go 1.23.0

// Do not remove this comment:
// please place any replace statements here at the top for visibility and add a
// comment to it as to when it can be removed

// Can be removed once github.com/go-ldap/ldap/v3 releases a version that requires this version.
replace github.com/go-asn1-ber/asn1-ber => github.com/go-asn1-ber/asn1-ber v1.5.6

replace github.com/cert-manager/cert-manager => ../../

require (
	github.com/cert-manager/cert-manager v0.0.0-00010101000000-000000000000
	github.com/spf13/cobra v1.8.1
	github.com/spf13/pflag v1.0.5
	k8s.io/api v0.32.0
	k8s.io/apiextensions-apiserver v0.32.0
	k8s.io/apimachinery v0.32.0
	k8s.io/client-go v0.32.0
	k8s.io/component-base v0.32.0
	k8s.io/kube-aggregator v0.31.1
	sigs.k8s.io/controller-runtime v0.19.0
)

require (
	github.com/Azure/go-ntlmssp v0.0.0-20221128193559-754e69321358 // indirect
	github.com/beorn7/perks v1.0.1 // indirect
	github.com/blang/semver/v4 v4.0.0 // indirect
	github.com/cespare/xxhash/v2 v2.3.0 // indirect
	github.com/davecgh/go-spew v1.1.2-0.20180830191138-d8f796af33cc // indirect
	github.com/emicklei/go-restful/v3 v3.12.1 // indirect
	github.com/evanphx/json-patch/v5 v5.9.0 // indirect
	github.com/fsnotify/fsnotify v1.8.0 // indirect
	github.com/fxamacker/cbor/v2 v2.7.0 // indirect
	github.com/go-asn1-ber/asn1-ber v1.5.6 // indirect
	github.com/go-ldap/ldap/v3 v3.4.8 // indirect
	github.com/go-logr/logr v1.4.2 // indirect
	github.com/go-logr/zapr v1.3.0 // indirect
	github.com/go-openapi/jsonpointer v0.21.0 // indirect
	github.com/go-openapi/jsonreference v0.21.0 // indirect
	github.com/go-openapi/swag v0.23.0 // indirect
	github.com/gogo/protobuf v1.3.2 // indirect
	github.com/golang/protobuf v1.5.4 // indirect
	github.com/google/gnostic-models v0.6.9 // indirect
	github.com/google/go-cmp v0.6.0 // indirect
	github.com/google/gofuzz v1.2.0 // indirect
	github.com/google/uuid v1.6.0 // indirect
<<<<<<< HEAD
	github.com/hashicorp/cronexpr v1.1.2 // indirect
	github.com/imdario/mergo v0.3.16 // indirect
=======
>>>>>>> 39c238d2
	github.com/inconshreveable/mousetrap v1.1.0 // indirect
	github.com/josharian/intern v1.0.0 // indirect
	github.com/json-iterator/go v1.1.12 // indirect
	github.com/klauspost/compress v1.17.11 // indirect
	github.com/mailru/easyjson v0.9.0 // indirect
	github.com/modern-go/concurrent v0.0.0-20180306012644-bacd9c7ef1dd // indirect
	github.com/modern-go/reflect2 v1.0.2 // indirect
	github.com/munnerz/goautoneg v0.0.0-20191010083416-a7dc8b61c822 // indirect
	github.com/pkg/errors v0.9.1 // indirect
	github.com/prometheus/client_golang v1.20.5 // indirect
	github.com/prometheus/client_model v0.6.1 // indirect
	github.com/prometheus/common v0.61.0 // indirect
	github.com/prometheus/procfs v0.15.1 // indirect
	github.com/x448/float16 v0.8.4 // indirect
	go.opentelemetry.io/otel v1.33.0 // indirect
	go.opentelemetry.io/otel/trace v1.33.0 // indirect
	go.uber.org/multierr v1.11.0 // indirect
	go.uber.org/zap v1.27.0 // indirect
	golang.org/x/crypto v0.31.0 // indirect
	golang.org/x/exp v0.0.0-20241217172543-b2144cdd0a67 // indirect
	golang.org/x/net v0.33.0 // indirect
	golang.org/x/oauth2 v0.24.0 // indirect
	golang.org/x/sync v0.10.0 // indirect
	golang.org/x/sys v0.28.0 // indirect
	golang.org/x/term v0.27.0 // indirect
	golang.org/x/text v0.21.0 // indirect
	golang.org/x/time v0.8.0 // indirect
	gomodules.xyz/jsonpatch/v2 v2.4.0 // indirect
	google.golang.org/protobuf v1.36.0 // indirect
	gopkg.in/evanphx/json-patch.v4 v4.12.0 // indirect
	gopkg.in/inf.v0 v0.9.1 // indirect
	gopkg.in/yaml.v3 v3.0.1 // indirect
	k8s.io/klog/v2 v2.130.1 // indirect
	k8s.io/kube-openapi v0.0.0-20241212222426-2c72e554b1e7 // indirect
	k8s.io/utils v0.0.0-20241210054802-24370beab758 // indirect
	sigs.k8s.io/gateway-api v1.1.0 // indirect
	sigs.k8s.io/json v0.0.0-20241014173422-cfa47c3a1cc8 // indirect
	sigs.k8s.io/structured-merge-diff/v4 v4.5.0 // indirect
	sigs.k8s.io/yaml v1.4.0 // indirect
)<|MERGE_RESOLUTION|>--- conflicted
+++ resolved
@@ -47,11 +47,8 @@
 	github.com/google/go-cmp v0.6.0 // indirect
 	github.com/google/gofuzz v1.2.0 // indirect
 	github.com/google/uuid v1.6.0 // indirect
-<<<<<<< HEAD
 	github.com/hashicorp/cronexpr v1.1.2 // indirect
 	github.com/imdario/mergo v0.3.16 // indirect
-=======
->>>>>>> 39c238d2
 	github.com/inconshreveable/mousetrap v1.1.0 // indirect
 	github.com/josharian/intern v1.0.0 // indirect
 	github.com/json-iterator/go v1.1.12 // indirect
