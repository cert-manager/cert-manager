#!/bin/bash

# Copyright 2018 The Jetstack cert-manager contributors.
#
# Licensed under the Apache License, Version 2.0 (the "License");
# you may not use this file except in compliance with the License.
# You may obtain a copy of the License at
#
#     http://www.apache.org/licenses/LICENSE-2.0
#
# Unless required by applicable law or agreed to in writing, software
# distributed under the License is distributed on an "AS IS" BASIS,
# WITHOUT WARRANTIES OR CONDITIONS OF ANY KIND, either express or implied.
# See the License for the specific language governing permissions and
# limitations under the License.

set -o errexit
set -o nounset
set -o pipefail

SCRIPT_ROOT="$(cd "$(dirname "$0")" && pwd -P)"
REPO_ROOT="${SCRIPT_ROOT}/.."
pushd "${REPO_ROOT}"
echo "+++ Running dep ensure"
bazel run //:dep -- ensure -v "$@"
echo "+++ Cleaning up erroneous vendored testdata symlinks"
rm -Rf vendor/github.com/prometheus/procfs/fixtures \
       vendor/github.com/hashicorp/go-rootcerts/test-fixtures \
       vendor/github.com/json-iterator/go/skip_tests \
<<<<<<< HEAD
       vendor/github.com/golang/dep/internal/fs/testdata
popd
echo "+++ Deleting bazel related data in vendor/"
find vendor/ -type f \( -name BUILD -o -name BUILD.bazel -o -name WORKSPACE \) \
  -exec rm -f {} \;

hack/update-bazel.sh
=======
       vendor/github.com/coreos/etcd/Documentation \
       vendor/github.com/coreos/etcd/cmd/etcdctl \
       vendor/github.com/coreos/etcd/cmd/functional \
       vendor/github.com/coreos/etcd/cmd/tools \
       vendor/github.com/coreos/etcd/cmd/etcd
popd
>>>>>>> 5dda6347
<|MERGE_RESOLUTION|>--- conflicted
+++ resolved
@@ -27,19 +27,15 @@
 rm -Rf vendor/github.com/prometheus/procfs/fixtures \
        vendor/github.com/hashicorp/go-rootcerts/test-fixtures \
        vendor/github.com/json-iterator/go/skip_tests \
-<<<<<<< HEAD
-       vendor/github.com/golang/dep/internal/fs/testdata
-popd
-echo "+++ Deleting bazel related data in vendor/"
-find vendor/ -type f \( -name BUILD -o -name BUILD.bazel -o -name WORKSPACE \) \
-  -exec rm -f {} \;
-
-hack/update-bazel.sh
-=======
+       vendor/github.com/golang/dep/internal/fs/testdata \
        vendor/github.com/coreos/etcd/Documentation \
        vendor/github.com/coreos/etcd/cmd/etcdctl \
        vendor/github.com/coreos/etcd/cmd/functional \
        vendor/github.com/coreos/etcd/cmd/tools \
        vendor/github.com/coreos/etcd/cmd/etcd
 popd
->>>>>>> 5dda6347
+echo "+++ Deleting bazel related data in vendor/"
+find vendor/ -type f \( -name BUILD -o -name BUILD.bazel -o -name WORKSPACE \) \
+  -exec rm -f {} \;
+
+hack/update-bazel.sh